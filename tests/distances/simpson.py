import numpy as np
import pytest
from scipy.sparse import csr_array

<<<<<<< HEAD
from skfp.distances.simpson import simpson_binary_distance, simpson_binary_similarity
=======
from skfp.distances import simpson_binary_distance, simpson_binary_similarity
from skfp.distances.simpson import (
    bulk_simpson_binary_distance,
    bulk_simpson_binary_similarity,
)
from skfp.fingerprints.ecfp import ECFPFingerprint
from tests.distances.utils import assert_distance_values, assert_similarity_values


def _get_values() -> list[tuple[list[int], list[int], str, float, float]]:
    # vec_a, vec_b, comparison, similarity, distance
    return [
        ([1, 0, 0], [0, 1, 1], "==", 0.0, 1.0),
        ([1, 0, 0], [0, 0, 0], "==", 0.0, 1.0),
        ([0, 0, 0], [0, 0, 0], "==", 0.0, 1.0),
        ([1, 0, 0], [1, 0, 0], "==", 1.0, 0.0),
        ([1, 1, 1], [1, 1, 1], "==", 1.0, 0.0),
        ([1, 0, 0, 0], [1, 1, 1, 1], "==", 1.0, 0.0),
        ([1, 1, 1, 0], [1, 1, 1, 1], ">", 0.5, 0.5),
    ]
>>>>>>> 7f1616c8


@pytest.mark.parametrize(
    "vec_a, vec_b, comparison, similarity, distance", _get_values()
)
def test_simpson(vec_a, vec_b, comparison, similarity, distance):
    vec_a = np.array(vec_a)
    vec_b = np.array(vec_b)

    vec_a_sparse = csr_array([vec_a])
    vec_b_sparse = csr_array([vec_b])

    sim_dense = simpson_binary_similarity(vec_a, vec_b)
    dist_dense = simpson_binary_distance(vec_a, vec_b)

    sim_sparse = simpson_binary_similarity(vec_a_sparse, vec_b_sparse)
    dist_sparse = simpson_binary_distance(vec_a_sparse, vec_b_sparse)

    assert_similarity_values(sim_dense, comparison, similarity)
    assert_similarity_values(sim_sparse, comparison, similarity)

    assert_distance_values(dist_dense, comparison, distance)
    assert_distance_values(dist_sparse, comparison, distance)

    assert np.isclose(sim_dense, sim_sparse)
    assert np.isclose(dist_dense, dist_sparse)


def test_bulk_simpson_binary(mols_list):
    fp = ECFPFingerprint()
    fps = fp.transform(mols_list[:10])

    pairwise_sim = [
        [simpson_binary_similarity(fps[i], fps[j]) for j in range(len(fps))]
        for i in range(len(fps))
    ]
    pairwise_dist = [
        [simpson_binary_distance(fps[i], fps[j]) for j in range(len(fps))]
        for i in range(len(fps))
    ]

    bulk_sim = bulk_simpson_binary_similarity(fps)
    bulk_dist = bulk_simpson_binary_distance(fps)

    assert np.allclose(pairwise_sim, bulk_sim)
    assert np.allclose(pairwise_dist, bulk_dist)


def test_bulk_simpson_second_array(mols_list):
    fp = ECFPFingerprint()
    fps = fp.transform(mols_list[:10])

    bulk_sim_single = bulk_simpson_binary_similarity(fps)
    bulk_sim_two = bulk_simpson_binary_similarity(fps, fps)
    assert np.allclose(bulk_sim_single, bulk_sim_two)<|MERGE_RESOLUTION|>--- conflicted
+++ resolved
@@ -2,9 +2,6 @@
 import pytest
 from scipy.sparse import csr_array
 
-<<<<<<< HEAD
-from skfp.distances.simpson import simpson_binary_distance, simpson_binary_similarity
-=======
 from skfp.distances import simpson_binary_distance, simpson_binary_similarity
 from skfp.distances.simpson import (
     bulk_simpson_binary_distance,
@@ -25,7 +22,6 @@
         ([1, 0, 0, 0], [1, 1, 1, 1], "==", 1.0, 0.0),
         ([1, 1, 1, 0], [1, 1, 1, 1], ">", 0.5, 0.5),
     ]
->>>>>>> 7f1616c8
 
 
 @pytest.mark.parametrize(
