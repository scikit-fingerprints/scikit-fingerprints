import numpy as np
import pytest
from scipy.sparse import csr_array

from skfp.distances import (
    dice_binary_distance,
    dice_binary_similarity,
    dice_count_distance,
    dice_count_similarity,
)
from tests.distances.utils import assert_similarity_and_distance_values
<<<<<<< HEAD


def _get_binary_values() -> list[tuple[list[int], list[int], str, float]]:
    return [
        ([1, 0, 0], [0, 1, 1], "==", 0.0),
        ([1, 0, 0], [0, 0, 0], "==", 0.0),
        ([0, 0, 0], [0, 0, 0], "==", 1.0),
        ([1, 0, 0], [1, 0, 0], "==", 1.0),
        ([1, 1, 1], [1, 1, 1], "==", 1.0),
        ([1, 0, 0, 0], [1, 1, 1, 1], "<", 0.5),
        ([1, 1, 1, 0], [1, 1, 1, 1], ">", 0.5),
    ]


def _get_count_values() -> list[tuple[list[int], list[int], str, float]]:
    return [
        ([1, 0, 0], [0, 2, 3], "==", 0.0),
        ([1, 0, 0], [0, 0, 0], "==", 0.0),
        ([0, 0, 0], [0, 0, 0], "==", 1.0),
        ([1, 0, 0], [1, 0, 0], "==", 1.0),
        ([4, 0, 0], [4, 0, 0], "==", 1.0),
        ([1, 1, 1], [1, 1, 1], "==", 1.0),
        ([3, 2, 1], [3, 2, 1], "==", 1.0),
        ([3, 0, 0, 0], [1, 1, 1, 1], "<", 0.5),
        ([2, 3, 4, 0], [2, 3, 4, 2], ">", 0.5),
    ]


@pytest.mark.parametrize("vec_a, vec_b, comparison, value", _get_binary_values())
def test_dice_binary(vec_a, vec_b, comparison, value):
    vec_a = np.array(vec_a)
    vec_b = np.array(vec_b)
=======
>>>>>>> abed6798

    similarity = dice_binary_similarity(vec_a, vec_b)
    distance = dice_binary_distance(vec_a, vec_b)

    assert_similarity_and_distance_values(similarity, distance, comparison, value)


@pytest.mark.parametrize("vec_a, vec_b, comparison, value", _get_binary_values())
def test_dice_binary_sparse(vec_a, vec_b, comparison, value):
    vec_a = csr_array([vec_a])
    vec_b = csr_array([vec_b])

<<<<<<< HEAD
    similarity = dice_binary_similarity(vec_a, vec_b)
    distance = dice_binary_distance(vec_a, vec_b)

    assert_similarity_and_distance_values(similarity, distance, comparison, value)


@pytest.mark.parametrize("vec_a, vec_b, comparison, value", _get_count_values())
def test_dice_count(vec_a, vec_b, comparison, value):
    vec_a = np.array(vec_a)
    vec_b = np.array(vec_b)

    similarity = dice_count_similarity(vec_a, vec_b)
    distance = dice_count_distance(vec_a, vec_b)

    assert_similarity_and_distance_values(similarity, distance, comparison, value)


@pytest.mark.parametrize("vec_a, vec_b, comparison, value", _get_count_values())
def test_dice_count_sparse(vec_a, vec_b, comparison, value):
    vec_a = csr_array([vec_a])
    vec_b = csr_array([vec_b])

    similarity = dice_count_similarity(vec_a, vec_b)
    distance = dice_count_distance(vec_a, vec_b)

    assert_similarity_and_distance_values(similarity, distance, comparison, value)
=======
def _get_binary_values() -> list[tuple[list[int], list[int], str, float]]:
    return [
        ([1, 0, 0], [0, 1, 1], "==", 0.0),
        ([1, 0, 0], [0, 0, 0], "==", 0.0),
        ([0, 0, 0], [0, 0, 0], "==", 1.0),
        ([1, 0, 0], [1, 0, 0], "==", 1.0),
        ([1, 1, 1], [1, 1, 1], "==", 1.0),
        ([1, 0, 0, 0], [1, 1, 1, 1], "<", 0.5),
        ([1, 1, 1, 0], [1, 1, 1, 1], ">", 0.5),
    ]


def _get_count_values() -> list[tuple[list[int], list[int], str, float]]:
    return [
        ([1, 0, 0], [0, 2, 3], "==", 0.0),
        ([1, 0, 0], [0, 0, 0], "==", 0.0),
        ([0, 0, 0], [0, 0, 0], "==", 1.0),
        ([1, 0, 0], [1, 0, 0], "==", 1.0),
        ([4, 0, 0], [4, 0, 0], "==", 1.0),
        ([1, 1, 1], [1, 1, 1], "==", 1.0),
        ([3, 2, 1], [3, 2, 1], "==", 1.0),
        ([3, 0, 0, 0], [1, 1, 1, 1], "<", 0.5),
        ([2, 3, 4, 0], [2, 3, 4, 2], ">", 0.5),
    ]


@pytest.mark.parametrize("vec_a, vec_b, comparison, value", _get_binary_values())
def test_dice_binary(vec_a, vec_b, comparison, value):
    vec_a = np.array(vec_a)
    vec_b = np.array(vec_b)

    vec_a_sparse = csr_array([vec_a])
    vec_b_sparse = csr_array([vec_b])

    sim_dense = dice_binary_similarity(vec_a, vec_b)
    dist_dense = dice_binary_distance(vec_a, vec_b)

    sim_sparse = dice_binary_similarity(vec_a_sparse, vec_b_sparse)
    dist_sparse = dice_binary_distance(vec_a_sparse, vec_b_sparse)

    assert_similarity_and_distance_values(sim_dense, dist_dense, comparison, value)
    assert_similarity_and_distance_values(sim_sparse, dist_sparse, comparison, value)

    assert np.isclose(sim_dense, sim_sparse)
    assert np.isclose(dist_dense, dist_sparse)


@pytest.mark.parametrize("vec_a, vec_b, comparison, value", _get_count_values())
def test_dice_count(vec_a, vec_b, comparison, value):
    vec_a = np.array(vec_a)
    vec_b = np.array(vec_b)

    vec_a_sparse = csr_array([vec_a])
    vec_b_sparse = csr_array([vec_b])

    sim_dense = dice_count_similarity(vec_a, vec_b)
    dist_dense = dice_count_distance(vec_a, vec_b)

    sim_sparse = dice_count_similarity(vec_a_sparse, vec_b_sparse)
    dist_sparse = dice_count_distance(vec_a_sparse, vec_b_sparse)

    assert_similarity_and_distance_values(sim_dense, dist_dense, comparison, value)
    assert_similarity_and_distance_values(sim_sparse, dist_sparse, comparison, value)

    assert np.isclose(sim_dense, sim_sparse)
    assert np.isclose(dist_dense, dist_sparse)
>>>>>>> abed6798
<|MERGE_RESOLUTION|>--- conflicted
+++ resolved
@@ -9,81 +9,8 @@
     dice_count_similarity,
 )
 from tests.distances.utils import assert_similarity_and_distance_values
-<<<<<<< HEAD
 
 
-def _get_binary_values() -> list[tuple[list[int], list[int], str, float]]:
-    return [
-        ([1, 0, 0], [0, 1, 1], "==", 0.0),
-        ([1, 0, 0], [0, 0, 0], "==", 0.0),
-        ([0, 0, 0], [0, 0, 0], "==", 1.0),
-        ([1, 0, 0], [1, 0, 0], "==", 1.0),
-        ([1, 1, 1], [1, 1, 1], "==", 1.0),
-        ([1, 0, 0, 0], [1, 1, 1, 1], "<", 0.5),
-        ([1, 1, 1, 0], [1, 1, 1, 1], ">", 0.5),
-    ]
-
-
-def _get_count_values() -> list[tuple[list[int], list[int], str, float]]:
-    return [
-        ([1, 0, 0], [0, 2, 3], "==", 0.0),
-        ([1, 0, 0], [0, 0, 0], "==", 0.0),
-        ([0, 0, 0], [0, 0, 0], "==", 1.0),
-        ([1, 0, 0], [1, 0, 0], "==", 1.0),
-        ([4, 0, 0], [4, 0, 0], "==", 1.0),
-        ([1, 1, 1], [1, 1, 1], "==", 1.0),
-        ([3, 2, 1], [3, 2, 1], "==", 1.0),
-        ([3, 0, 0, 0], [1, 1, 1, 1], "<", 0.5),
-        ([2, 3, 4, 0], [2, 3, 4, 2], ">", 0.5),
-    ]
-
-
-@pytest.mark.parametrize("vec_a, vec_b, comparison, value", _get_binary_values())
-def test_dice_binary(vec_a, vec_b, comparison, value):
-    vec_a = np.array(vec_a)
-    vec_b = np.array(vec_b)
-=======
->>>>>>> abed6798
-
-    similarity = dice_binary_similarity(vec_a, vec_b)
-    distance = dice_binary_distance(vec_a, vec_b)
-
-    assert_similarity_and_distance_values(similarity, distance, comparison, value)
-
-
-@pytest.mark.parametrize("vec_a, vec_b, comparison, value", _get_binary_values())
-def test_dice_binary_sparse(vec_a, vec_b, comparison, value):
-    vec_a = csr_array([vec_a])
-    vec_b = csr_array([vec_b])
-
-<<<<<<< HEAD
-    similarity = dice_binary_similarity(vec_a, vec_b)
-    distance = dice_binary_distance(vec_a, vec_b)
-
-    assert_similarity_and_distance_values(similarity, distance, comparison, value)
-
-
-@pytest.mark.parametrize("vec_a, vec_b, comparison, value", _get_count_values())
-def test_dice_count(vec_a, vec_b, comparison, value):
-    vec_a = np.array(vec_a)
-    vec_b = np.array(vec_b)
-
-    similarity = dice_count_similarity(vec_a, vec_b)
-    distance = dice_count_distance(vec_a, vec_b)
-
-    assert_similarity_and_distance_values(similarity, distance, comparison, value)
-
-
-@pytest.mark.parametrize("vec_a, vec_b, comparison, value", _get_count_values())
-def test_dice_count_sparse(vec_a, vec_b, comparison, value):
-    vec_a = csr_array([vec_a])
-    vec_b = csr_array([vec_b])
-
-    similarity = dice_count_similarity(vec_a, vec_b)
-    distance = dice_count_distance(vec_a, vec_b)
-
-    assert_similarity_and_distance_values(similarity, distance, comparison, value)
-=======
 def _get_binary_values() -> list[tuple[list[int], list[int], str, float]]:
     return [
         ([1, 0, 0], [0, 1, 1], "==", 0.0),
@@ -149,5 +76,4 @@
     assert_similarity_and_distance_values(sim_sparse, dist_sparse, comparison, value)
 
     assert np.isclose(sim_dense, sim_sparse)
-    assert np.isclose(dist_dense, dist_sparse)
->>>>>>> abed6798
+    assert np.isclose(dist_dense, dist_sparse)