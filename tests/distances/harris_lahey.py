--- conflicted
+++ resolved
@@ -8,15 +8,11 @@
     bulk_harris_lahey_binary_distance,
     bulk_harris_lahey_binary_similarity,
 )
-<<<<<<< HEAD
 from tests.distances.utils import (
     run_test_bulk_similarity_and_distance,
     run_test_bulk_similarity_and_distance_two_arrays,
     run_test_similarity_and_distance,
 )
-=======
-from skfp.fingerprints.ecfp import ECFPFingerprint
->>>>>>> 3be38fef
 
 
 def _get_unnormalized_values() -> list[tuple[list[int], list[int], float, float]]:
@@ -34,119 +30,42 @@
 def _get_normalized_values() -> list[tuple[list[int], list[int], float, float]]:
     # vec_a, vec_b, similarity, distance
     return [
-<<<<<<< HEAD
-        ([1, 0, 0], [0, 1, 1], "==", 0.0, 1.0),
-        ([1, 0, 0], [0, 0, 0], "==", 1 / 9, 8 / 9),
-        ([0, 0, 0], [0, 0, 0], "==", 1.0, 0.0),
-        ([1, 0, 0], [1, 0, 0], "==", 1.0, 0.0),
-        ([1, 1, 1], [1, 1, 1], "==", 1.0, 0.0),
-        ([1, 1, 1, 0, 0, 0], [1, 1, 1, 1, 1, 1], "<", 0.5, 0.8),
-=======
         ([1, 0, 0], [0, 1, 1], 0.0, 1.0),
         ([1, 0, 0], [0, 0, 0], 1 / 9, 8 / 9),
         ([0, 0, 0], [0, 0, 0], 1.0, 0.0),
         ([1, 0, 0], [1, 0, 0], 1.0, 0.0),
         ([1, 1, 1], [1, 1, 1], 1.0, 0.0),
         ([1, 1, 1, 0, 0, 0], [1, 1, 1, 1, 1, 1], 0.125, 0.875),
->>>>>>> 3be38fef
     ]
 
 
 @pytest.mark.parametrize(
     "vec_a, vec_b, similarity, distance", _get_unnormalized_values()
 )
-<<<<<<< HEAD
-def test_harris_lahey_unnormalized(vec_a, vec_b, comparison, similarity, distance):
+def test_harris_lahey_unnormalized(vec_a, vec_b, similarity, distance):
     run_test_similarity_and_distance(
         harris_lahey_binary_similarity,
         harris_lahey_binary_distance,
         vec_a,
         vec_b,
-        comparison,
         similarity,
         distance,
         normalized=False,
     )
 
 
-@pytest.mark.parametrize(
-    "vec_a, vec_b, comparison, similarity, distance", _get_normalized_values()
-)
-def test_harris_lahey_normalized(vec_a, vec_b, comparison, similarity, distance):
+@pytest.mark.parametrize("vec_a, vec_b, similarity, distance", _get_normalized_values())
+def test_harris_lahey_normalized(vec_a, vec_b, similarity, distance):
     run_test_similarity_and_distance(
         harris_lahey_binary_similarity,
         harris_lahey_binary_distance,
         vec_a,
         vec_b,
-        comparison,
         similarity,
         distance,
         normalized=True,
     )
 
-=======
-def test_harris_lahey_unnormalized(vec_a, vec_b, similarity, distance):
-    vec_a = np.array(vec_a)
-    vec_b = np.array(vec_b)
-
-    vec_a_sparse = csr_array([vec_a])
-    vec_b_sparse = csr_array([vec_b])
-
-    sim_dense = harris_lahey_binary_similarity(vec_a, vec_b)
-    dist_dense = harris_lahey_binary_distance(vec_a, vec_b)
-
-    sim_sparse = harris_lahey_binary_similarity(vec_a_sparse, vec_b_sparse)
-    dist_sparse = harris_lahey_binary_distance(vec_a_sparse, vec_b_sparse)
-
-    assert np.isclose(sim_dense, similarity, atol=1e-3)
-    assert np.isclose(sim_sparse, similarity, atol=1e-3)
-
-    assert np.isclose(dist_dense, distance, atol=1e-3)
-    assert np.isclose(dist_sparse, distance, atol=1e-3)
-
-    assert np.isclose(sim_dense, sim_sparse)
-    assert np.isclose(dist_dense, dist_sparse)
-
-
-@pytest.mark.parametrize("vec_a, vec_b, similarity, distance", _get_normalized_values())
-def test_harris_lahey_normalized(vec_a, vec_b, similarity, distance):
-    # only similarity, since distance is always normalized
-    vec_a = np.array(vec_a)
-    vec_b = np.array(vec_b)
-
-    vec_a_sparse = csr_array([vec_a])
-    vec_b_sparse = csr_array([vec_b])
-
-    sim_dense = harris_lahey_binary_similarity(vec_a, vec_b, normalized=True)
-    sim_sparse = harris_lahey_binary_similarity(
-        vec_a_sparse, vec_b_sparse, normalized=True
-    )
-
-    assert np.isclose(sim_dense, similarity, atol=1e-3)
-    assert np.isclose(sim_sparse, similarity, atol=1e-3)
-
-    assert np.isclose(sim_dense, sim_sparse)
-
-
-def test_bulk_harris_lahey_binary(mols_list):
-    fp = ECFPFingerprint()
-    fps = fp.transform(mols_list[:10])
-
-    pairwise_sim = [
-        [harris_lahey_binary_similarity(fps[i], fps[j]) for j in range(len(fps))]
-        for i in range(len(fps))
-    ]
-    pairwise_dist = [
-        [harris_lahey_binary_distance(fps[i], fps[j]) for j in range(len(fps))]
-        for i in range(len(fps))
-    ]
-
-    bulk_sim = bulk_harris_lahey_binary_similarity(fps)
-    bulk_dist = bulk_harris_lahey_binary_distance(fps)
-
-    assert np.allclose(pairwise_sim, bulk_sim)
-    assert np.allclose(pairwise_dist, bulk_dist)
->>>>>>> 3be38fef
 
 @pytest.mark.parametrize("normalized", [False, True])
 def test_bulk_harris_lahey(mols_list, normalized):
