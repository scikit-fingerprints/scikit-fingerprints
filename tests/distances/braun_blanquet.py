import pytest

from skfp.distances import (
    braun_blanquet_binary_distance,
    braun_blanquet_binary_similarity,
)
from skfp.distances.braun_blanquet import (
    bulk_braun_blanquet_binary_distance,
    bulk_braun_blanquet_binary_similarity,
)
<<<<<<< HEAD
from tests.distances.utils import (
    run_test_bulk_similarity_and_distance,
    run_test_bulk_similarity_and_distance_two_arrays,
    run_test_similarity_and_distance,
)
=======
from skfp.fingerprints.ecfp import ECFPFingerprint
>>>>>>> 3be38fef


def _get_values() -> list[tuple[list[int], list[int], float, float]]:
    # vec_a, vec_b, similarity, distance
    return [
        ([1, 0, 0], [0, 1, 1], 0.0, 1.0),
        ([1, 0, 0], [0, 0, 0], 0.0, 1.0),
        ([0, 0, 0], [0, 0, 0], 1.0, 0.0),
        ([1, 0, 0], [1, 0, 0], 1.0, 0.0),
        ([1, 1, 1], [1, 1, 1], 1.0, 0.0),
        ([1, 0, 0, 0], [1, 1, 1, 1], 0.25, 0.75),
        ([1, 1, 1, 0], [1, 1, 1, 1], 0.75, 0.25),
    ]


<<<<<<< HEAD
@pytest.mark.parametrize(
    "vec_a, vec_b, comparison, similarity, distance", _get_values()
)
def test_braun_blanquet(vec_a, vec_b, comparison, similarity, distance):
    run_test_similarity_and_distance(
        braun_blanquet_binary_similarity,
        braun_blanquet_binary_distance,
        vec_a,
        vec_b,
        comparison,
        similarity,
        distance,
    )


def test_bulk_braun_blanquet(mols_list):
    run_test_bulk_similarity_and_distance(
        mols_list,
        braun_blanquet_binary_similarity,
        braun_blanquet_binary_distance,
        bulk_braun_blanquet_binary_similarity,
        bulk_braun_blanquet_binary_distance,
    )
=======
@pytest.mark.parametrize("vec_a, vec_b, similarity, distance", _get_values())
def test_braun_blanquet(vec_a, vec_b, similarity, distance):
    vec_a = np.array(vec_a)
    vec_b = np.array(vec_b)

    vec_a_sparse = csr_array([vec_a])
    vec_b_sparse = csr_array([vec_b])

    sim_dense = braun_blanquet_binary_similarity(vec_a, vec_b)
    dist_dense = braun_blanquet_binary_distance(vec_a, vec_b)

    sim_sparse = braun_blanquet_binary_similarity(vec_a_sparse, vec_b_sparse)
    dist_sparse = braun_blanquet_binary_distance(vec_a_sparse, vec_b_sparse)

    assert np.isclose(sim_dense, similarity, atol=1e-3)
    assert np.isclose(sim_sparse, similarity, atol=1e-3)

    assert np.isclose(dist_dense, distance, atol=1e-3)
    assert np.isclose(dist_sparse, distance, atol=1e-3)

    assert np.isclose(sim_dense, sim_sparse)
    assert np.isclose(dist_dense, dist_sparse)


def test_bulk_braun_blanquet_binary(mols_list):
    fp = ECFPFingerprint()
    fps = fp.transform(mols_list[:10])

    pairwise_sim = [
        [braun_blanquet_binary_similarity(fps[i], fps[j]) for j in range(len(fps))]
        for i in range(len(fps))
    ]
    pairwise_dist = [
        [braun_blanquet_binary_distance(fps[i], fps[j]) for j in range(len(fps))]
        for i in range(len(fps))
    ]

    bulk_sim = bulk_braun_blanquet_binary_similarity(fps)
    bulk_dist = bulk_braun_blanquet_binary_distance(fps)

    assert np.allclose(pairwise_sim, bulk_sim)
    assert np.allclose(pairwise_dist, bulk_dist)
>>>>>>> 3be38fef


def test_bulk_braun_blanquet_second_array(mols_list):
    run_test_bulk_similarity_and_distance_two_arrays(
        mols_list,
        braun_blanquet_binary_similarity,
        braun_blanquet_binary_distance,
        bulk_braun_blanquet_binary_similarity,
        bulk_braun_blanquet_binary_distance,
    )<|MERGE_RESOLUTION|>--- conflicted
+++ resolved
@@ -8,15 +8,11 @@
     bulk_braun_blanquet_binary_distance,
     bulk_braun_blanquet_binary_similarity,
 )
-<<<<<<< HEAD
 from tests.distances.utils import (
     run_test_bulk_similarity_and_distance,
     run_test_bulk_similarity_and_distance_two_arrays,
     run_test_similarity_and_distance,
 )
-=======
-from skfp.fingerprints.ecfp import ECFPFingerprint
->>>>>>> 3be38fef
 
 
 def _get_values() -> list[tuple[list[int], list[int], float, float]]:
@@ -32,17 +28,13 @@
     ]
 
 
-<<<<<<< HEAD
-@pytest.mark.parametrize(
-    "vec_a, vec_b, comparison, similarity, distance", _get_values()
-)
-def test_braun_blanquet(vec_a, vec_b, comparison, similarity, distance):
+@pytest.mark.parametrize("vec_a, vec_b, similarity, distance", _get_values())
+def test_braun_blanquet(vec_a, vec_b, similarity, distance):
     run_test_similarity_and_distance(
         braun_blanquet_binary_similarity,
         braun_blanquet_binary_distance,
         vec_a,
         vec_b,
-        comparison,
         similarity,
         distance,
     )
@@ -56,50 +48,6 @@
         bulk_braun_blanquet_binary_similarity,
         bulk_braun_blanquet_binary_distance,
     )
-=======
-@pytest.mark.parametrize("vec_a, vec_b, similarity, distance", _get_values())
-def test_braun_blanquet(vec_a, vec_b, similarity, distance):
-    vec_a = np.array(vec_a)
-    vec_b = np.array(vec_b)
-
-    vec_a_sparse = csr_array([vec_a])
-    vec_b_sparse = csr_array([vec_b])
-
-    sim_dense = braun_blanquet_binary_similarity(vec_a, vec_b)
-    dist_dense = braun_blanquet_binary_distance(vec_a, vec_b)
-
-    sim_sparse = braun_blanquet_binary_similarity(vec_a_sparse, vec_b_sparse)
-    dist_sparse = braun_blanquet_binary_distance(vec_a_sparse, vec_b_sparse)
-
-    assert np.isclose(sim_dense, similarity, atol=1e-3)
-    assert np.isclose(sim_sparse, similarity, atol=1e-3)
-
-    assert np.isclose(dist_dense, distance, atol=1e-3)
-    assert np.isclose(dist_sparse, distance, atol=1e-3)
-
-    assert np.isclose(sim_dense, sim_sparse)
-    assert np.isclose(dist_dense, dist_sparse)
-
-
-def test_bulk_braun_blanquet_binary(mols_list):
-    fp = ECFPFingerprint()
-    fps = fp.transform(mols_list[:10])
-
-    pairwise_sim = [
-        [braun_blanquet_binary_similarity(fps[i], fps[j]) for j in range(len(fps))]
-        for i in range(len(fps))
-    ]
-    pairwise_dist = [
-        [braun_blanquet_binary_distance(fps[i], fps[j]) for j in range(len(fps))]
-        for i in range(len(fps))
-    ]
-
-    bulk_sim = bulk_braun_blanquet_binary_similarity(fps)
-    bulk_dist = bulk_braun_blanquet_binary_distance(fps)
-
-    assert np.allclose(pairwise_sim, bulk_sim)
-    assert np.allclose(pairwise_dist, bulk_dist)
->>>>>>> 3be38fef
 
 
 def test_bulk_braun_blanquet_second_array(mols_list):
