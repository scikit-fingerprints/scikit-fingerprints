--- conflicted
+++ resolved
@@ -10,24 +10,8 @@
 
 
 def _get_values() -> list[tuple[list[int], list[int], float, float]]:
-    # vec_a, vec_b, comparison, similarity, distance
+    # vec_a, vec_b, similarity, distance
     return [
-<<<<<<< HEAD
-        ([1, 0, 0], [0, 1, 1], "==", 0.0, 1.0),
-        ([1, 0, 0], [0, 0, 0], "==", 2 / 3, 1 / 3),
-        ([0, 0, 0], [0, 0, 0], "==", 1.0, 0.0),
-        ([1, 0, 0], [1, 0, 0], "==", 1.0, 0.0),
-        ([1, 1, 1], [1, 1, 1], "==", 1.0, 0.0),
-        ([1, 0, 0, 0], [1, 1, 1, 1], "<", 0.5, 0.5),
-        ([1, 1, 1, 0], [1, 1, 1, 1], ">", 0.5, 0.5),
-    ]
-
-
-@pytest.mark.parametrize(
-    "vec_a, vec_b, comparison, similarity, distance", _get_values()
-)
-def test_rand(vec_a, vec_b, comparison, similarity, distance):
-=======
         ([1, 0, 0], [0, 1, 1], 0.0, 1.0),
         ([1, 0, 0], [0, 0, 0], 2 / 3, 1 / 3),
         ([0, 0, 0], [0, 0, 0], 1.0, 0.0),
@@ -40,16 +24,11 @@
 
 @pytest.mark.parametrize("vec_a, vec_b, similarity, distance", _get_values())
 def test_rand(vec_a, vec_b, similarity, distance):
->>>>>>> 3be38fef
     run_test_similarity_and_distance(
         rand_binary_similarity,
         rand_binary_distance,
         vec_a,
         vec_b,
-<<<<<<< HEAD
-        comparison,
-=======
->>>>>>> 3be38fef
         similarity,
         distance,
     )
