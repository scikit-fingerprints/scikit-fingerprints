import pytest

from skfp.distances import (
    bulk_tanimoto_binary_distance,
    bulk_tanimoto_binary_similarity,
    bulk_tanimoto_count_distance,
    bulk_tanimoto_count_similarity,
    tanimoto_binary_distance,
    tanimoto_binary_similarity,
    tanimoto_count_distance,
    tanimoto_count_similarity,
)
from tests.distances.utils import (
    run_test_bulk_similarity_and_distance,
    run_test_bulk_similarity_and_distance_two_arrays,
    run_test_similarity_and_distance,
)


def _get_binary_values() -> list[tuple[list[int], list[int], float, float]]:
    # vec_a, vec_b, similarity, distance
    return [
        ([1, 0, 0], [0, 1, 1], 0.0, 1.0),
        ([1, 0, 0], [0, 0, 0], 0.0, 1.0),
        ([0, 0, 0], [0, 0, 0], 1.0, 0.0),
        ([1, 0, 0], [1, 0, 0], 1.0, 0.0),
        ([1, 1, 1], [1, 1, 1], 1.0, 0.0),
        ([1, 0, 0, 0], [1, 1, 1, 1], 0.25, 0.75),
        ([1, 1, 1, 0], [1, 1, 1, 1], 0.75, 0.25),
    ]


def _get_count_values() -> list[tuple[list[int], list[int], float, float]]:
    # vec_a, vec_b, similarity, distance
    return [
        ([1, 0, 0], [0, 2, 3], 0.0, 1.0),
        ([1, 0, 0], [0, 0, 0], 0.0, 1.0),
        ([0, 0, 0], [0, 0, 0], 1.0, 0.0),
        ([1, 0, 0], [1, 0, 0], 1.0, 0.0),
        ([4, 0, 0], [4, 0, 0], 1.0, 0.0),
        ([1, 1, 1], [1, 1, 1], 1.0, 0.0),
        ([3, 2, 1], [3, 2, 1], 1.0, 0.0),
        ([3, 0, 0, 0], [1, 1, 1, 1], 0.3, 0.7),
        ([1, 3, 4, 0], [2, 3, 4, 2], 0.84375, 0.15625),
    ]


<<<<<<< HEAD
@pytest.mark.parametrize(
    "vec_a, vec_b, comparison, similarity, distance", _get_binary_values()
)
def test_tanimoto_binary(vec_a, vec_b, comparison, similarity, distance):
=======
@pytest.mark.parametrize("vec_a, vec_b, similarity, distance", _get_binary_values())
def test_tanimoto_binary(vec_a, vec_b, similarity, distance):
>>>>>>> 3be38fef
    run_test_similarity_and_distance(
        tanimoto_binary_similarity,
        tanimoto_binary_distance,
        vec_a,
        vec_b,
<<<<<<< HEAD
        comparison,
=======
>>>>>>> 3be38fef
        similarity,
        distance,
    )


<<<<<<< HEAD
@pytest.mark.parametrize(
    "vec_a, vec_b, comparison, similarity, distance", _get_count_values()
)
def test_tanimoto_count(vec_a, vec_b, comparison, similarity, distance):
=======
@pytest.mark.parametrize("vec_a, vec_b, similarity, distance", _get_count_values())
def test_tanimoto_count(vec_a, vec_b, similarity, distance):
>>>>>>> 3be38fef
    run_test_similarity_and_distance(
        tanimoto_count_similarity,
        tanimoto_count_distance,
        vec_a,
        vec_b,
<<<<<<< HEAD
        comparison,
=======
>>>>>>> 3be38fef
        similarity,
        distance,
    )


def test_bulk_tanimoto_binary(mols_list):
    run_test_bulk_similarity_and_distance(
        mols_list,
        tanimoto_binary_similarity,
        tanimoto_binary_distance,
        bulk_tanimoto_binary_similarity,
        bulk_tanimoto_binary_distance,
    )


def test_bulk_tanimoto_count(mols_list):
    run_test_bulk_similarity_and_distance(
        mols_list,
        tanimoto_count_similarity,
        tanimoto_count_distance,
        bulk_tanimoto_count_similarity,
        bulk_tanimoto_count_distance,
        count=True,
    )


def test_bulk_tanimoto_second_array_binary(mols_list):
    run_test_bulk_similarity_and_distance_two_arrays(
        mols_list,
        tanimoto_binary_similarity,
        tanimoto_binary_distance,
        bulk_tanimoto_binary_similarity,
        bulk_tanimoto_binary_distance,
    )


def test_bulk_tanimoto_second_array_count(mols_list):
    run_test_bulk_similarity_and_distance_two_arrays(
        mols_list,
        tanimoto_count_similarity,
        tanimoto_count_distance,
        bulk_tanimoto_count_similarity,
        bulk_tanimoto_count_distance,
        count=True,
    )<|MERGE_RESOLUTION|>--- conflicted
+++ resolved
@@ -45,47 +45,25 @@
     ]
 
 
-<<<<<<< HEAD
-@pytest.mark.parametrize(
-    "vec_a, vec_b, comparison, similarity, distance", _get_binary_values()
-)
-def test_tanimoto_binary(vec_a, vec_b, comparison, similarity, distance):
-=======
 @pytest.mark.parametrize("vec_a, vec_b, similarity, distance", _get_binary_values())
 def test_tanimoto_binary(vec_a, vec_b, similarity, distance):
->>>>>>> 3be38fef
     run_test_similarity_and_distance(
         tanimoto_binary_similarity,
         tanimoto_binary_distance,
         vec_a,
         vec_b,
-<<<<<<< HEAD
-        comparison,
-=======
->>>>>>> 3be38fef
         similarity,
         distance,
     )
 
 
-<<<<<<< HEAD
-@pytest.mark.parametrize(
-    "vec_a, vec_b, comparison, similarity, distance", _get_count_values()
-)
-def test_tanimoto_count(vec_a, vec_b, comparison, similarity, distance):
-=======
 @pytest.mark.parametrize("vec_a, vec_b, similarity, distance", _get_count_values())
 def test_tanimoto_count(vec_a, vec_b, similarity, distance):
->>>>>>> 3be38fef
     run_test_similarity_and_distance(
         tanimoto_count_similarity,
         tanimoto_count_distance,
         vec_a,
         vec_b,
-<<<<<<< HEAD
-        comparison,
-=======
->>>>>>> 3be38fef
         similarity,
         distance,
     )
