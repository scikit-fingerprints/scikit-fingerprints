from collections.abc import Callable

import numpy as np
from rdkit.Chem import Mol
from scipy.sparse import csr_array

from skfp.fingerprints import ECFPFingerprint


def run_test_similarity_and_distance(
    sim_func: Callable,
    dist_func: Callable,
    vec_a: list[int],
    vec_b: list[int],
<<<<<<< HEAD
    comparison: str,
=======
>>>>>>> 3be38fef
    similarity: float,
    distance: float,
    **sim_func_kwargs,
):
    vec_a = np.array(vec_a)
    vec_b = np.array(vec_b)

    vec_a_sparse = csr_array([vec_a])
    vec_b_sparse = csr_array([vec_b])

    sim_dense = sim_func(vec_a, vec_b, **sim_func_kwargs)
    dist_dense = dist_func(vec_a, vec_b)

    sim_sparse = sim_func(vec_a_sparse, vec_b_sparse, **sim_func_kwargs)
    dist_sparse = dist_func(vec_a_sparse, vec_b_sparse)

<<<<<<< HEAD
    assert_similarity_values(sim_dense, comparison, similarity)
    assert_similarity_values(sim_sparse, comparison, similarity)

    assert_distance_values(dist_dense, comparison, distance)
    assert_distance_values(dist_sparse, comparison, distance)
=======
    assert np.isclose(sim_dense, similarity, atol=1e-3)
    assert np.isclose(sim_sparse, similarity, atol=1e-3)

    assert np.isclose(dist_dense, distance, atol=1e-3)
    assert np.isclose(dist_sparse, distance, atol=1e-3)
>>>>>>> 3be38fef

    assert np.isclose(sim_dense, sim_sparse)
    assert np.isclose(dist_dense, dist_sparse)


def run_test_bulk_similarity_and_distance(
    mols_list: list[Mol],
    sim_func: Callable,
    dist_func: Callable,
    bulk_sim_func: Callable,
    bulk_dist_func: Callable,
    count: bool = False,
    **sim_func_kwargs,
):
    fp = ECFPFingerprint(count=count)
    fps = fp.transform(mols_list[:10])
    fps_sparse = csr_array(fps)

    expected_sim = [
        [sim_func(fps[i], fps[j], **sim_func_kwargs) for j in range(len(fps))]
        for i in range(len(fps))
    ]
    expected_dist = [
        [dist_func(fps[i], fps[j]) for j in range(len(fps))] for i in range(len(fps))
    ]

    expected_sim = np.array(expected_sim)
    expected_dist = np.array(expected_dist)

    bulk_sim = bulk_sim_func(fps, **sim_func_kwargs)
    bulk_dist = bulk_dist_func(fps)

    bulk_sim_sparse = bulk_sim_func(fps_sparse, **sim_func_kwargs)
    bulk_dist_sparse = bulk_dist_func(fps_sparse)

<<<<<<< HEAD
    print(expected_sim)
    print(bulk_sim)

=======
>>>>>>> 3be38fef
    assert np.allclose(expected_sim, bulk_sim, atol=1e-3)
    assert np.allclose(expected_dist, bulk_dist, atol=1e-3)

    assert np.allclose(bulk_sim, bulk_sim_sparse, atol=1e-3)
    assert np.allclose(bulk_dist, bulk_dist_sparse, atol=1e-3)


def run_test_bulk_similarity_and_distance_two_arrays(
    mols_list: list[Mol],
    sim_func: Callable,
    dist_func: Callable,
    bulk_sim_func: Callable,
    bulk_dist_func: Callable,
    count: bool = False,
    **sim_func_kwargs,
):
    fp = ECFPFingerprint(count=count)
    fps_1 = fp.transform(mols_list[:10])
    fps_2 = fp.transform(mols_list[5:])

    fps_sparse_1 = csr_array(fps_1)
    fps_sparse_2 = csr_array(fps_2)

    expected_sim = [
        [sim_func(fps_1[i], fps_2[j], **sim_func_kwargs) for j in range(len(fps_2))]
        for i in range(len(fps_1))
    ]
    expected_dist = [
        [dist_func(fps_1[i], fps_2[j]) for j in range(len(fps_2))]
        for i in range(len(fps_1))
    ]
<<<<<<< HEAD

    bulk_sim = bulk_sim_func(fps_1, fps_2, **sim_func_kwargs)
    bulk_dist = bulk_dist_func(fps_1, fps_2)

    bulk_sim_sparse = bulk_sim_func(fps_sparse_1, fps_sparse_2, **sim_func_kwargs)
    bulk_dist_sparse = bulk_dist_func(fps_sparse_1, fps_sparse_2)

    assert np.allclose(expected_sim, bulk_sim, atol=1e-3)
    assert np.allclose(expected_dist, bulk_dist, atol=1e-3)

    assert np.allclose(bulk_sim, bulk_sim_sparse, atol=1e-3)
    assert np.allclose(bulk_dist, bulk_dist_sparse, atol=1e-3)
=======
>>>>>>> 3be38fef

    bulk_sim = bulk_sim_func(fps_1, fps_2, **sim_func_kwargs)
    bulk_dist = bulk_dist_func(fps_1, fps_2)

    bulk_sim_sparse = bulk_sim_func(fps_sparse_1, fps_sparse_2, **sim_func_kwargs)
    bulk_dist_sparse = bulk_dist_func(fps_sparse_1, fps_sparse_2)

    assert np.allclose(expected_sim, bulk_sim, atol=1e-3)
    assert np.allclose(expected_dist, bulk_dist, atol=1e-3)

<<<<<<< HEAD
def assert_distance_values(distance: float, comparison: str, value: float) -> None:
    if comparison == ">":
        assert value > distance
    elif comparison == "<":
        assert value < distance
    elif comparison == "==":
        assert np.isclose(distance, value, atol=1e-3)
=======
    assert np.allclose(bulk_sim, bulk_sim_sparse, atol=1e-3)
    assert np.allclose(bulk_dist, bulk_dist_sparse, atol=1e-3)
>>>>>>> 3be38fef
<|MERGE_RESOLUTION|>--- conflicted
+++ resolved
@@ -12,10 +12,6 @@
     dist_func: Callable,
     vec_a: list[int],
     vec_b: list[int],
-<<<<<<< HEAD
-    comparison: str,
-=======
->>>>>>> 3be38fef
     similarity: float,
     distance: float,
     **sim_func_kwargs,
@@ -32,19 +28,11 @@
     sim_sparse = sim_func(vec_a_sparse, vec_b_sparse, **sim_func_kwargs)
     dist_sparse = dist_func(vec_a_sparse, vec_b_sparse)
 
-<<<<<<< HEAD
-    assert_similarity_values(sim_dense, comparison, similarity)
-    assert_similarity_values(sim_sparse, comparison, similarity)
-
-    assert_distance_values(dist_dense, comparison, distance)
-    assert_distance_values(dist_sparse, comparison, distance)
-=======
     assert np.isclose(sim_dense, similarity, atol=1e-3)
     assert np.isclose(sim_sparse, similarity, atol=1e-3)
 
     assert np.isclose(dist_dense, distance, atol=1e-3)
     assert np.isclose(dist_sparse, distance, atol=1e-3)
->>>>>>> 3be38fef
 
     assert np.isclose(sim_dense, sim_sparse)
     assert np.isclose(dist_dense, dist_sparse)
@@ -80,12 +68,6 @@
     bulk_sim_sparse = bulk_sim_func(fps_sparse, **sim_func_kwargs)
     bulk_dist_sparse = bulk_dist_func(fps_sparse)
 
-<<<<<<< HEAD
-    print(expected_sim)
-    print(bulk_sim)
-
-=======
->>>>>>> 3be38fef
     assert np.allclose(expected_sim, bulk_sim, atol=1e-3)
     assert np.allclose(expected_dist, bulk_dist, atol=1e-3)
 
@@ -117,7 +99,6 @@
         [dist_func(fps_1[i], fps_2[j]) for j in range(len(fps_2))]
         for i in range(len(fps_1))
     ]
-<<<<<<< HEAD
 
     bulk_sim = bulk_sim_func(fps_1, fps_2, **sim_func_kwargs)
     bulk_dist = bulk_dist_func(fps_1, fps_2)
@@ -129,28 +110,4 @@
     assert np.allclose(expected_dist, bulk_dist, atol=1e-3)
 
     assert np.allclose(bulk_sim, bulk_sim_sparse, atol=1e-3)
-    assert np.allclose(bulk_dist, bulk_dist_sparse, atol=1e-3)
-=======
->>>>>>> 3be38fef
-
-    bulk_sim = bulk_sim_func(fps_1, fps_2, **sim_func_kwargs)
-    bulk_dist = bulk_dist_func(fps_1, fps_2)
-
-    bulk_sim_sparse = bulk_sim_func(fps_sparse_1, fps_sparse_2, **sim_func_kwargs)
-    bulk_dist_sparse = bulk_dist_func(fps_sparse_1, fps_sparse_2)
-
-    assert np.allclose(expected_sim, bulk_sim, atol=1e-3)
-    assert np.allclose(expected_dist, bulk_dist, atol=1e-3)
-
-<<<<<<< HEAD
-def assert_distance_values(distance: float, comparison: str, value: float) -> None:
-    if comparison == ">":
-        assert value > distance
-    elif comparison == "<":
-        assert value < distance
-    elif comparison == "==":
-        assert np.isclose(distance, value, atol=1e-3)
-=======
-    assert np.allclose(bulk_sim, bulk_sim_sparse, atol=1e-3)
-    assert np.allclose(bulk_dist, bulk_dist_sparse, atol=1e-3)
->>>>>>> 3be38fef
+    assert np.allclose(bulk_dist, bulk_dist_sparse, atol=1e-3)