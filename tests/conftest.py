--- conflicted
+++ resolved
@@ -1,9 +1,5 @@
 import pandas as pd
 import pytest
-<<<<<<< HEAD
-from preprocessing import ConformerGenerator
-from rdkit.Chem import Mol, MolFromSmiles
-=======
 from _pytest.fixtures import FixtureRequest
 from rdkit.Chem import Mol, MolFromSmiles
 
@@ -12,7 +8,6 @@
 
 def pytest_addoption(parser):
     parser.addoption("--num_mols", action="store", default="100")
->>>>>>> 82a7dcb2
 
 
 @pytest.fixture(scope="session")
@@ -54,13 +49,9 @@
 
 @pytest.fixture(scope="session")
 def smallest_mols_list(smallest_smiles_list) -> list[Mol]:
-<<<<<<< HEAD
-    # list of smallest molecules, for computationally demanding fingerprints
-=======
     """
     Returns shortest molecules, for use with computationally demanding fingerprints.
     """
->>>>>>> 82a7dcb2
     return [MolFromSmiles(smi) for smi in smallest_smiles_list]
 
 
