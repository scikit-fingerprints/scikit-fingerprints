--- conflicted
+++ resolved
@@ -42,12 +42,8 @@
 
 Prerequisites:
 
-<<<<<<< HEAD
-- Python 3.10 or higher
-=======
 - Git
 - Python 3.9 or higher
->>>>>>> ff5f1d91
 - Poetry
 - Pandoc
 
