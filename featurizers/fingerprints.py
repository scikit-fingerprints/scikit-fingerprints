--- conflicted
+++ resolved
@@ -1,17 +1,16 @@
 from typing import List, Optional, Union
 
 import e3fp.fingerprint.fprint
+import numpy as np
+import pandas as pd
+import scipy.sparse as spsparse
 from e3fp.conformer.generate import (
+    FORCEFIELD_DEF,
+    MAX_ENERGY_DIFF_DEF,
     NUM_CONF_DEF,
     POOL_MULTIPLIER_DEF,
     RMSD_CUTOFF_DEF,
-    MAX_ENERGY_DIFF_DEF,
-    FORCEFIELD_DEF,
 )
-import numpy as np
-import pandas as pd
-import scipy.sparse as spsparse
-
 from rdkit.Chem import MolToSmiles
 
 from base import FingerprintTransformer
@@ -43,13 +42,9 @@
         count: bool = False,
         verbose: int = 0,
     ):
-<<<<<<< HEAD
-        super().__init__(n_jobs, sparse, count)
-=======
         super().__init__(
             n_jobs=n_jobs, sparse=sparse, count=count, verbose=verbose
         )
->>>>>>> e6daa37e
         self.radius = radius
         self.include_chirality = include_chirality
         self.radius = radius
@@ -250,9 +245,7 @@
     def _calculate_fingerprint(
         self, X: Union[pd.DataFrame, np.ndarray]
     ) -> np.ndarray:
-        from featurizers.map4_mhfp_helper_functions import (
-            get_map4_fingerprint,
-        )
+        from featurizers.map4_mhfp_helper_functions import get_map4_fingerprint
 
         fp_args = {
             "dimensions": self.dimensions,
@@ -334,8 +327,8 @@
     def _calculate_fingerprint(
         self, X: Union[pd.DataFrame, np.ndarray]
     ) -> np.ndarray:
+        from e3fp.conformer.generator import ConformerGenerator
         from e3fp.conformer.util import mol_from_smiles
-        from e3fp.conformer.generator import ConformerGenerator
         from e3fp.pipeline import fprints_from_mol
 
         X = self._validate_input(X)
