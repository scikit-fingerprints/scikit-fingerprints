repos:
  - repo: https://github.com/PyCQA/bandit
    rev: 1.7.8
    hooks:
      - id: bandit
        # turn off assert errors for tests
        exclude: ^tests/
        args:
          - -s
          - B101

  - repo: https://github.com/psf/black
    rev: 24.3.0
    hooks:
      - id: black
<<<<<<< HEAD
        language_version: python3.9
=======
>>>>>>> 7ade6e68

  - repo: https://github.com/PyCQA/flake8
    rev: 7.0.0
    hooks:
      - id: flake8
        # TODO: refactor this directory and then enable
        exclude: ^benchmarking

  - repo: https://github.com/PyCQA/isort
    rev: 5.13.2
    hooks:
      - id: isort
        args: [ "--profile", "black", "--filter-files" ]
<<<<<<< HEAD
        language_version: python3.9
=======
>>>>>>> 7ade6e68

  - repo: local
    hooks:
      # use local mypy instead of pre-commit hook, since this way we run in venv
      # and have all dependencies
      - id: mypy
        name: mypy
        entry: poetry run mypy --package skfp --package tests
        language: system
        pass_filenames: false

  - repo: local
    hooks:
      - id: poetry-plugin-sort
        name: poetry-plugin-sort
        entry: poetry sort
        language: system
        pass_filenames: false

  - repo: https://github.com/asottile/pyupgrade
    rev: v3.15.2
    hooks:
      - id: pyupgrade
        args: [ "--py39-plus" ]

  - repo: https://github.com/yunojuno/pre-commit-xenon
    rev: v0.1
    hooks:
      - id: xenon
        args: [ "--max-average=B", "--max-modules=B", "--max-absolute=C" ]<|MERGE_RESOLUTION|>--- conflicted
+++ resolved
@@ -13,10 +13,6 @@
     rev: 24.3.0
     hooks:
       - id: black
-<<<<<<< HEAD
-        language_version: python3.9
-=======
->>>>>>> 7ade6e68
 
   - repo: https://github.com/PyCQA/flake8
     rev: 7.0.0
@@ -30,10 +26,6 @@
     hooks:
       - id: isort
         args: [ "--profile", "black", "--filter-files" ]
-<<<<<<< HEAD
-        language_version: python3.9
-=======
->>>>>>> 7ade6e68
 
   - repo: local
     hooks:
