--- conflicted
+++ resolved
@@ -35,11 +35,7 @@
     Parameters
     ----------
     condition_names : list[str]
-<<<<<<< HEAD
-        Names of filters conditions, e.g. physicochemical properties and their limits,
-=======
         Names of filter conditions, e.g. physicochemical properties and their limits,
->>>>>>> 693d4ea4
         or SMARTS patterns.
 
     allow_one_violation : bool, default=False
