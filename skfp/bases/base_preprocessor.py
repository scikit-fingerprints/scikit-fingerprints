--- conflicted
+++ resolved
@@ -10,6 +10,7 @@
 
 from skfp.utils import run_in_parallel
 
+
 class BasePreprocessor(ABC, BaseEstimator, TransformerMixin):
     """Base class for molecule preprocessing classes."""
 
@@ -17,24 +18,16 @@
     _parameter_constraints: dict = {
         "n_jobs": [Integral, None],
         "batch_size": [Integral, None],
-<<<<<<< HEAD
+        "suppress_warnings": ["boolean"],
         "verbose": ["verbose", dict],
-=======
-        "suppress_warnings": ["boolean"],
-        "verbose": ["verbose"],
->>>>>>> 73d307cd
     }
 
     def __init__(
         self,
         n_jobs: Optional[int] = None,
         batch_size: Optional[int] = None,
-<<<<<<< HEAD
+        suppress_warnings: bool = False,
         verbose: Union[int, dict] = 0,
-=======
-        suppress_warnings: bool = False,
-        verbose: int = 0,
->>>>>>> 73d307cd
     ):
         self.n_jobs = n_jobs
         self.batch_size = batch_size
