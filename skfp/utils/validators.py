from collections.abc import Sequence
from typing import Any

from rdkit.Chem import Mol, MolFromSmiles, MolToSmiles
from rdkit.Chem.PropertyMol import PropertyMol


def ensure_mols(X: Sequence[Any]) -> list[Mol]:
    """
    Ensures that all input sequence elements are RDKit ``Mol`` objects. Requires
    all input elements to be of the same type: string (SMILES strings) or ``Mol``.
    In case of SMILES strings, they are converted to RDKit ``Mol`` objects with
    default settings.
    """
    if not all(isinstance(x, (Mol, PropertyMol, str)) for x in X):
        types = {type(x) for x in X}
        raise ValueError(
            f"Passed values must be one RDKit Mol objects or SMILES strings,"
            f"got types: {types}"
        )

    mols = [MolFromSmiles(x) if isinstance(x, str) else x for x in X]

    if any(x is None for x in mols):
        idx = mols.index(None)
        raise ValueError(f"Could not parse '{X[idx]}' at index {idx} as molecule")

    return mols


def ensure_smiles(X: Sequence[Any]) -> list[str]:
    """
    Ensures that all input sequence elements are SMILES strings. Requires all input
    elements to be of the same type: string (SMILES strings) or ``Mol``. In case of
    RDKit ``Mol`` objects, they are converted to SMILES strings with default settings.
    """
    if not all(isinstance(x, (Mol, PropertyMol, str)) for x in X):
        types = {type(x) for x in X}
        raise ValueError(f"Passed values must be SMILES strings, got types: {types}")

    X = [MolToSmiles(x) if isinstance(x, Mol) else x for x in X]
    return X


<<<<<<< HEAD
def check_strings(X: Sequence[Any]) -> None:
    for idx, x in enumerate(X):
        if not isinstance(x, str):
            raise ValueError(
                f"Passed values must be strings, gottype {type(x)} at index {idx}"
            )


def check_mols(X: Sequence[Any]) -> None:
=======
def require_mols(X: Sequence[Any]) -> None:
    """
    Checks that all inputs are RDKit ``Mol`` objects, raises ValueError otherwise.
    """
>>>>>>> e175c7f6
    for idx, x in enumerate(X):
        if not isinstance(x, (Mol, PropertyMol)):
            raise TypeError(
                f"Passed values must be RDKit Mol objects, got type {type(x)} at index {idx}"
            )


def require_mols_with_conf_ids(X: Sequence[Any]) -> Sequence[Mol]:
    """
    Checks that all inputs are RDKit ``Mol`` objects with ``"conf_id"`` property
    set, i.e. with conformers computed and properly identified. Raises ValueError
    otherwise.
    """
    if not all(isinstance(x, (Mol, PropertyMol)) and x.HasProp("conf_id") for x in X):
        raise ValueError(
            "Passed data must be molecules (RDKit Mol objects) "
            "and each must have conf_id property set. "
            "You can use ConformerGenerator to add them."
        )
    return X


def require_strings(X: Sequence[Any]) -> None:
    """
    Checks that all inputs are strings, raises ValueError otherwise.
    """
    for idx, x in enumerate(X):
        if not isinstance(x, str):
            raise ValueError(
                f"Passed values must be strings, got type {type(x)} at index {idx}"
            )<|MERGE_RESOLUTION|>--- conflicted
+++ resolved
@@ -42,25 +42,13 @@
     return X
 
 
-<<<<<<< HEAD
-def check_strings(X: Sequence[Any]) -> None:
-    for idx, x in enumerate(X):
-        if not isinstance(x, str):
-            raise ValueError(
-                f"Passed values must be strings, gottype {type(x)} at index {idx}"
-            )
-
-
-def check_mols(X: Sequence[Any]) -> None:
-=======
 def require_mols(X: Sequence[Any]) -> None:
     """
     Checks that all inputs are RDKit ``Mol`` objects, raises ValueError otherwise.
     """
->>>>>>> e175c7f6
     for idx, x in enumerate(X):
         if not isinstance(x, (Mol, PropertyMol)):
-            raise TypeError(
+            raise ValueError(
                 f"Passed values must be RDKit Mol objects, got type {type(x)} at index {idx}"
             )
 
