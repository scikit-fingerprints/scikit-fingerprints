import functools
from collections.abc import Sequence
from typing import Any, Callable

from rdkit.Chem import Mol, MolFromSmiles, MolToSmiles
from rdkit.Chem.PropertyMol import PropertyMol


def ensure_mols(X: Sequence[Any]) -> list[Mol]:
    """
    Ensure that all input sequence elements are RDKit ``Mol`` objects. Requires
    all input elements to be of the same type: string (SMILES strings) or ``Mol``.
    In case of SMILES strings, they are converted to RDKit ``Mol`` objects with
    default settings.
    """
    if not all(isinstance(x, (Mol, PropertyMol, str)) for x in X):
        types = {type(x) for x in X}
        raise ValueError(
            f"Passed values must be RDKit Mol objects or SMILES strings,"
            f"got types: {types}"
        )

    mols = [MolFromSmiles(x) if isinstance(x, str) else x for x in X]

    if any(x is None for x in mols):
        idx = mols.index(None)
        raise ValueError(f"Could not parse '{X[idx]}' at index {idx} as molecule")

    return mols


def ensure_smiles(X: Sequence[Any]) -> list[str]:
    """
    Ensure that all input sequence elements are SMILES strings. Requires all input
    elements to be of the same type: string (SMILES strings) or ``Mol``. In case of
    RDKit ``Mol`` objects, they are converted to SMILES strings with default settings.
    """
    if not all(isinstance(x, (Mol, PropertyMol, str)) for x in X):
        types = {type(x) for x in X}
        raise ValueError(f"Passed values must be SMILES strings, got types: {types}")

    X = [MolToSmiles(x) if isinstance(x, Mol) else x for x in X]
    return X


def require_mols(X: Sequence[Any]) -> None:
    """
    Check that all inputs are RDKit ``Mol`` objects, raises ValueError otherwise.
    """
    for idx, x in enumerate(X):
        if not isinstance(x, (Mol, PropertyMol)):
            raise TypeError(
                f"Passed values must be RDKit ``Mol`` objects, got type {type(x)} at index {idx}"
            )


def require_mols_with_conf_ids(X: Sequence[Any]) -> Sequence[Mol]:
    """
    Check that all inputs are RDKit ``Mol`` objects with ``"conf_id"`` property
    set, i.e. with conformers computed and properly identified. Raises ValueError
    otherwise.
    """
    if not all(isinstance(x, (Mol, PropertyMol)) and x.HasProp("conf_id") for x in X):
        raise TypeError(
            "Passed data must be molecules (RDKit Mol objects) "
            "and each must have conf_id property set. "
            "You can use ConformerGenerator to add them."
        )
    return X


def require_strings(X: Sequence[Any]) -> None:
    """
    Check that all inputs are strings, raises ValueError otherwise.
    """
    for idx, x in enumerate(X):
        if not isinstance(x, str):
            raise TypeError(
                f"Passed values must be strings, got type {type(x)} at index {idx}"
            )


def require_atoms(min_atoms: int = 1) -> Callable:
    """
    Decorator for functions operating on single molecule. Ensures it is
<<<<<<< HEAD
    nonempty (by default) or has at least the specified number of atoms, raises ValueError otherwise.
    """
=======
    nonempty (at least 1 atom), raises ValueError otherwise.
    """  # noqa: D401
>>>>>>> 630180f7

    def decorator(func: Callable) -> Callable:
        @functools.wraps(func)
        def wrapper(mol: Mol, *args, **kwargs):
            if mol.GetNumAtoms() < min_atoms:
                raise ValueError(
                    f"The molecule must have at least {min_atoms} atom(s), {func.__name__} cannot be calculated."
                )
            return func(mol, *args, **kwargs)

        return wrapper

    return decorator<|MERGE_RESOLUTION|>--- conflicted
+++ resolved
@@ -83,13 +83,8 @@
 def require_atoms(min_atoms: int = 1) -> Callable:
     """
     Decorator for functions operating on single molecule. Ensures it is
-<<<<<<< HEAD
     nonempty (by default) or has at least the specified number of atoms, raises ValueError otherwise.
-    """
-=======
-    nonempty (at least 1 atom), raises ValueError otherwise.
     """  # noqa: D401
->>>>>>> 630180f7
 
     def decorator(func: Callable) -> Callable:
         @functools.wraps(func)
