from typing import Union

import numpy as np
from scipy.sparse import csr_array
from sklearn.utils._param_validation import validate_params

from .utils import _check_finite_values, _check_valid_vectors


@validate_params(
    {
        "vec_a": ["array-like", csr_array],
        "vec_b": ["array-like", csr_array],
    },
    prefer_skip_nested_validation=True,
)
def simpson_binary_similarity(
    vec_a: Union[np.ndarray, csr_array], vec_b: Union[np.ndarray, csr_array]
) -> float:
    r"""
    Simpson similarity for vectors of binary values.

    Computes the Simpson similarity [1]_ (also known as asymmetric similarity [2]_ [3]_
    or overlap coefficient [4]_) for binary data between two input arrays or sparse
    matrices using the formula:

    .. math::

        sim(a, b) = \frac{|a \cap b|}{\min(|a|, |b|)}

    The calculated similarity falls within the range :math:`[0, 1]`.
    If any of the vectors is all-zeros, it results in a similarity of 0.

    Parameters
    ----------
    vec_a : {ndarray, sparse matrix}
        First binary input array or sparse matrix.

    vec_b : {ndarray, sparse matrix}
        Second binary input array or sparse matrix.

    Returns
    -------
    similarity : float
        Simpson similarity between ``vec_a`` and ``vec_b``.

    References
    ----------
    .. [1] `Simpson, G.G.
       "Mammals and the nature of continents."
       American Journal of Science, 241: 1-31 (1943).
       <https://doi.org/10.1038/163688a0>`_

    .. [2] `Deza M.M., Deza E.
       "Encyclopedia of Distances."
       Springer, Berlin, Heidelberg, 2009.
       <https://doi.org/10.1007/978-3-642-00234-2_1>`_

    .. [3] `RDKit documentation
       <https://www.rdkit.org/docs/source/rdkit.DataStructs.cDataStructs.html>`_

    .. [4] `Overlap coefficient on Wikipedia
       <https://en.wikipedia.org/wiki/Overlap_coefficient>`_

    Examples
    --------
    >>> from skfp.distances import simpson_binary_similarity
    >>> import numpy as np
    >>> vec_a = np.array([1, 0, 1])
    >>> vec_b = np.array([1, 0, 1])
    >>> sim = simpson_binary_similarity(vec_a, vec_b)
    >>> sim
    1.0

    >>> from scipy.sparse import csr_array
    >>> vec_a = csr_array([[1, 0, 1]])
    >>> vec_b = csr_array([[1, 0, 1]])
    >>> sim = simpson_binary_similarity(vec_a, vec_b)
    >>> sim
    1.0
    """
    _check_finite_values(vec_a)
    _check_finite_values(vec_b)
    _check_valid_vectors(vec_a, vec_b)

    if np.sum(vec_a) == 0 or np.sum(vec_b) == 0:
        return 0.0

    if isinstance(vec_a, np.ndarray):
<<<<<<< HEAD
        num_common = np.sum(vec_a & vec_b)
=======
        num_common = np.sum(np.logical_and(vec_a, vec_b))
>>>>>>> abed6798
    else:
        num_common = len(set(vec_a.indices) & set(vec_b.indices))

    min_vec = min(np.sum(vec_a), np.sum(vec_b))

    braun_blanquet_sim = num_common / min_vec
    return float(braun_blanquet_sim)


@validate_params(
    {
        "vec_a": ["array-like", csr_array],
        "vec_b": ["array-like", csr_array],
    },
    prefer_skip_nested_validation=True,
)
def simpson_binary_distance(
    vec_a: Union[np.ndarray, csr_array], vec_b: Union[np.ndarray, csr_array]
) -> float:
    """
    Simpson distance for vectors of binary values.

    Computes the Simpson distance for binary data between two input arrays
    or sparse matrices by subtracting the Simpson similarity [1]_ [2]_ [3]_ [4]_
    from 1, using the formula:

    .. math::
        dist(a, b) = 1 - sim(a, b)

    See also :py:func:`simpson_binary_similarity`.
    The calculated distance falls within the range :math:`[0, 1]`.
    Passing all-zero vectors to this function results in a distance of 0.

    Parameters
    ----------
    vec_a : {ndarray, sparse matrix}
        First binary input array or sparse matrix.

    vec_b : {ndarray, sparse matrix}
        Second binary input array or sparse matrix.

    Returns
    -------
    distance : float
        Simpson distance between ``vec_a`` and ``vec_b``.

    References
    ----------
    .. [1] `Simpson, G.G.
       "Mammals and the nature of continents."
       American Journal of Science, 241: 1-31 (1943).
       <https://doi.org/10.1038/163688a0>`_

    .. [2] `Deza M.M., Deza E.
       "Encyclopedia of Distances."
       Springer, Berlin, Heidelberg, 2009.
       <https://doi.org/10.1007/978-3-642-00234-2_1>`_

    .. [3] `RDKit documentation
       <https://www.rdkit.org/docs/source/rdkit.DataStructs.cDataStructs.html>`_

    .. [4] `Overlap coefficient on Wikipedia
       <https://en.wikipedia.org/wiki/Overlap_coefficient>`_

    Examples
    --------
    >>> from skfp.distances import simpson_binary_distance
    >>> import numpy as np
    >>> vec_a = np.array([1, 0, 1])
    >>> vec_b = np.array([1, 0, 1])
    >>> dist = simpson_binary_distance(vec_a, vec_b)
    >>> dist
    0.0

    >>> from scipy.sparse import csr_array
    >>> vec_a = csr_array([[1, 0, 1]])
    >>> vec_b = csr_array([[1, 0, 1]])
    >>> dist = simpson_binary_distance(vec_a, vec_b)
    >>> dist
    0.0
    """
    return 1 - simpson_binary_similarity(vec_a, vec_b)<|MERGE_RESOLUTION|>--- conflicted
+++ resolved
@@ -87,11 +87,7 @@
         return 0.0
 
     if isinstance(vec_a, np.ndarray):
-<<<<<<< HEAD
-        num_common = np.sum(vec_a & vec_b)
-=======
         num_common = np.sum(np.logical_and(vec_a, vec_b))
->>>>>>> abed6798
     else:
         num_common = len(set(vec_a.indices) & set(vec_b.indices))
 
