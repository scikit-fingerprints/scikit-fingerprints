import numpy as np
from scipy.sparse import csr_array
from sklearn.utils._param_validation import validate_params


@validate_params(
    {
        "vec_a": ["array-like", csr_array],
        "vec_b": ["array-like", csr_array],
    },
    prefer_skip_nested_validation=True,
)
def tanimoto_binary_similarity(
    vec_a: list | np.ndarray | csr_array,
    vec_b: list | np.ndarray | csr_array,
) -> float:
    r"""
    Tanimoto similarity for vectors of binary values.

    Computes the Tanimoto similarity [1]_ (also known as Jaccard similarity)
    for binary data between two input arrays or sparse matrices, using the formula:

    .. math::

        sim(a, b) = \frac{|a \cap b|}{|a \cup b|} = \frac{|a \cap b|}{|a| + |b| - |a \cap b|}

    The calculated similarity falls within the range :math:`[0, 1]`.
    Passing all-zero vectors to this function results in a similarity of 1.

    Parameters
    ----------
    vec_a : ndarray or CSR sparse matrix
        First binary input array or sparse matrix.

    vec_b : ndarray or CSR sparse matrix
        Second binary input array or sparse matrix.

    Returns
    -------
    similarity : float
        Tanimoto similarity between ``vec_a`` and ``vec_b``.

    References
    ----------
    .. [1] `Bajusz, D., Rácz, A. & Héberger, K.
        "Why is Tanimoto index an appropriate choice for fingerprint-based similarity calculations?"
        J Cheminform, 7, 20 (2015).
        <https://jcheminf.biomedcentral.com/articles/10.1186/s13321-015-0069-3>`_

    Examples
    --------
    >>> from skfp.distances import tanimoto_binary_similarity
    >>> import numpy as np
    >>> vec_a = np.array([1, 0, 1])
    >>> vec_b = np.array([1, 0, 1])
    >>> sim = tanimoto_binary_similarity(vec_a, vec_b)
    >>> sim
    1.0

    >>> from scipy.sparse import csr_array
    >>> vec_a = csr_array([[1, 0, 1]])
    >>> vec_b = csr_array([[1, 0, 1]])
    >>> sim = tanimoto_binary_similarity(vec_a, vec_b)
    >>> sim
    1.0
    """
    if type(vec_a) is not type(vec_b):
        raise TypeError(
            f"Both vec_a and vec_b must be of the same type, "
            f"got {type(vec_a)} and {type(vec_b)}"
        )

    if isinstance(vec_a, (np.ndarray, list)):
        intersection = np.sum(np.logical_and(vec_a, vec_b))
        union = np.sum(np.logical_or(vec_a, vec_b))
    else:
        vec_a_idxs = set(vec_a.indices)
        vec_b_idxs = set(vec_b.indices)
        intersection = len(vec_a_idxs & vec_b_idxs)
        union = len(vec_a_idxs | vec_b_idxs)

    sim = intersection / union if union != 0 else 1
    return float(sim)


@validate_params(
    {
        "vec_a": ["array-like", csr_array],
        "vec_b": ["array-like", csr_array],
    },
    prefer_skip_nested_validation=True,
)
def tanimoto_binary_distance(
    vec_a: list | np.ndarray | csr_array,
    vec_b: list | np.ndarray | csr_array,
) -> float:
    """
    Tanimoto distance for vectors of binary values.

    Computes the Tanimoto distance [1]_ (also known as Jaccard distance)
    for binary data between two input arrays or sparse matrices by subtracting
    the similarity from 1, using the formula:

    .. math::

        dist(a, b) = 1 - sim(a, b)

    See also :py:func:`tanimoto_binary_similarity`.
    The calculated distance falls within the range :math:`[0, 1]`.
    Passing all-zero vectors to this function results in a distance of 0.

    Parameters
    ----------
    vec_a : ndarray or CSR sparse matrix
        First binary input array or sparse matrix.

    vec_b : ndarray or CSR sparse matrix
        Second binary input array or sparse matrix.

    References
    ----------
    .. [1] `Bajusz, D., Rácz, A. & Héberger, K.
        "Why is Tanimoto index an appropriate choice for fingerprint-based similarity calculations?"
        J Cheminform, 7, 20 (2015).
        <https://jcheminf.biomedcentral.com/articles/10.1186/s13321-015-0069-3>`_

    Returns
    -------
    distance : float
        Tanimoto distance between ``vec_a`` and ``vec_b``.

    Examples
    --------
    >>> from skfp.distances import tanimoto_binary_distance
    >>> import numpy as np
    >>> vec_a = np.array([1, 0, 1])
    >>> vec_b = np.array([1, 0, 1])
    >>> dist = tanimoto_binary_distance(vec_a, vec_b)
    >>> dist
    0.0

    >>> from scipy.sparse import csr_array
    >>> vec_a = csr_array([[1, 0, 1]])
    >>> vec_b = csr_array([[1, 0, 1]])
    >>> dist = tanimoto_binary_distance(vec_a, vec_b)
    >>> dist
    0.0
    """
    return 1 - tanimoto_binary_similarity(vec_a, vec_b)


@validate_params(
    {
        "vec_a": ["array-like", csr_array],
        "vec_b": ["array-like", csr_array],
    },
    prefer_skip_nested_validation=True,
)
def tanimoto_count_similarity(
    vec_a: list | np.ndarray | csr_array,
    vec_b: list | np.ndarray | csr_array,
) -> float:
    r"""
    Tanimoto similarity for vectors of count values.

    Computes the Tanimoto similarity [1]_ for count data between two input arrays
    or sparse matrices, using the formula:

    .. math::

        sim(a, b) = \frac{a \cdot b}{\|a\|^2 + \|b\|^2 - a \cdot b}

    Calculated similarity falls within the range of :math:`[0, 1]`.
    Passing all-zero vectors to this function results in similarity of 1.

    Parameters
    ----------
    vec_a : ndarray or CSR sparse matrix
        First count input array or sparse matrix.

    vec_b : ndarray or CSR sparse matrix
        Second count input array or sparse matrix.

    Returns
    -------
    similarity : float
        Tanimoto similarity between ``vec_a`` and ``vec_b``.

    References
    ----------
    .. [1] `Bajusz, D., Rácz, A. & Héberger, K.
        "Why is Tanimoto index an appropriate choice for fingerprint-based similarity calculations?"
        J Cheminform, 7, 20 (2015).
        <https://jcheminf.biomedcentral.com/articles/10.1186/s13321-015-0069-3>`_

    Examples
    --------
    >>> from skfp.distances import tanimoto_count_similarity
    >>> import numpy as np
    >>> vec_a = np.array([7, 1, 1])
    >>> vec_b = np.array([7, 1, 2])
    >>> sim = tanimoto_count_similarity(vec_a, vec_b)
    >>> sim
    0.9811320754716981

    >>> from scipy.sparse import csr_array
    >>> vec_a = csr_array([[7, 1, 1]])
    >>> vec_b = csr_array([[7, 1, 2]])
    >>> sim = tanimoto_count_similarity(vec_a, vec_b)
    >>> sim
    0.9811320754716981
    """
    if type(vec_a) is not type(vec_b):
        raise TypeError(
            f"Both vec_a and vec_b must be of the same type, "
            f"got {type(vec_a)} and {type(vec_b)}"
        )

    if isinstance(vec_a, (np.ndarray, list)):
        dot_aa = np.dot(vec_a, vec_a)
        dot_bb = np.dot(vec_b, vec_b)
        dot_ab = np.dot(vec_a, vec_b)
    else:
        dot_ab = vec_a.multiply(vec_b).sum()
        dot_aa = vec_a.multiply(vec_a).sum()
        dot_bb = vec_b.multiply(vec_b).sum()

    intersection = dot_ab
    union = dot_aa + dot_bb - dot_ab

    sim = intersection / union if union >= 1e-8 else 1
    return float(sim)


@validate_params(
    {
        "vec_a": ["array-like", csr_array],
        "vec_b": ["array-like", csr_array],
    },
    prefer_skip_nested_validation=True,
)
def tanimoto_count_distance(
    vec_a: list | np.ndarray | csr_array,
    vec_b: list | np.ndarray | csr_array,
) -> float:
    """
    Tanimoto distance for vectors of count values.

    Computes the Tanimoto distance [1]_ for binary data between two input arrays
    or sparse matrices by subtracting similarity value from 1, using the formula:

    .. math::

            dist(a, b) = 1 - sim(a, b)

    See also :py:func:`tanimoto_count_similarity`.
    Calculated distance falls within the range from :math:`[0, 1]`.
    Passing all-zero vectors to this function results in distance of 0.

    Parameters
    ----------
    vec_a : ndarray or CSR sparse matrix
        First count input array or sparse matrix.

    vec_b : ndarray or CSR sparse matrix
        Second count input array or sparse matrix.

    References
    ----------
    .. [1] `Bajusz, D., Rácz, A. & Héberger, K.
        "Why is Tanimoto index an appropriate choice for fingerprint-based similarity calculations?"
        J Cheminform, 7, 20 (2015).
        <https://jcheminf.biomedcentral.com/articles/10.1186/s13321-015-0069-3>`_

    Returns
    -------
    distance : float
        Tanimoto distance between ``vec_a`` and ``vec_b``.

    Examples
    --------
    >>> from skfp.distances import tanimoto_count_distance
    >>> import numpy as np
    >>> vec_a = np.array([7, 1, 1])
    >>> vec_b = np.array([7, 1, 2])
    >>> dist = tanimoto_count_distance(vec_a, vec_b)
    >>> dist
    0.018867924528301883

    >>> from scipy.sparse import csr_array
    >>> vec_a = csr_array([[7, 1, 1]])
    >>> vec_b = csr_array([[7, 1, 2]])
    >>> dist = tanimoto_count_distance(vec_a, vec_b)
    >>> dist
    0.018867924528301883
    """
    return 1 - tanimoto_count_similarity(vec_a, vec_b)


@validate_params(
    {
        "X": ["array-like", csr_array],
        "Y": ["array-like", csr_array, None],
    },
    prefer_skip_nested_validation=True,
)
def bulk_tanimoto_binary_similarity(
<<<<<<< HEAD
    X: np.ndarray | csr_array, Y: np.ndarray | csr_array | None = None
=======
    X: list | np.ndarray | csr_array, Y: list | np.ndarray | csr_array | None = None
>>>>>>> 3be38fef
) -> np.ndarray:
    r"""
    Bulk Tanimoto similarity for binary matrices.

    Computes the pairwise Tanimoto similarity between binary matrices. If one array is
    passed, similarities are computed between its rows. For two arrays, similarities
    are between their respective rows, with `i`-th row and `j`-th column in output
    corresponding to `i`-th row from first array and `j`-th row from second array.

    See also :py:func:`tanimoto_binary_similarity`.

    Parameters
    ----------
    X : ndarray or CSR sparse array
        First binary input array or sparse matrix, of shape :math:`m \times m`.

    Y : ndarray or CSR sparse array, default=None
        Second binary input array or sparse matrix, of shape :math:`n \times n`.
        If not passed, similarities are computed between rows of X.

    Returns
    -------
    similarities : ndarray
        Array with pairwise Tanimoto similarity values. Shape is :math:`m \times n` if two
        arrays are passed, or :math:`m \times m` otherwise.

    See Also
    --------
    :py:func:`tanimoto_binary_similarity` : Tanimoto similarity function for two vectors.

    Examples
    --------
    >>> from skfp.distances import bulk_tanimoto_binary_similarity
    >>> import numpy as np
    >>> X = np.array([[1, 0, 1], [0, 0, 1]])
    >>> Y = np.array([[1, 0, 1], [0, 1, 1]])
    >>> sim = bulk_tanimoto_binary_similarity(X, Y)
    >>> sim
    array([[1.        , 0.33333333],
           [0.5       , 0.5       ]])
    """
    if not isinstance(X, csr_array):
        X = csr_array(X)

    if Y is None:
        return _bulk_tanimoto_binary_similarity_single(X)
    else:
        if not isinstance(Y, csr_array):
<<<<<<< HEAD
            Y = csr_array(Y)
=======
            Y = csr_array(Y, dtype=float)
>>>>>>> 3be38fef

        return _bulk_tanimoto_binary_similarity_two(X, Y)


def _bulk_tanimoto_binary_similarity_single(X: csr_array) -> np.ndarray:
<<<<<<< HEAD
=======
    # intersection = x * y, dot product
    # union = |x| + |y| - intersection, |x| is number of 1s
>>>>>>> 3be38fef
    intersection = (X @ X.T).toarray()
    row_sums = np.asarray(X.sum(axis=1)).ravel()
    unions = np.add.outer(row_sums, row_sums) - intersection

    sims = np.empty_like(intersection, dtype=float)
    np.divide(intersection, unions, out=sims, where=unions != 0)

    return sims


def _bulk_tanimoto_binary_similarity_two(X: csr_array, Y: csr_array) -> np.ndarray:
<<<<<<< HEAD
=======
    # intersection = x * y, dot product
    # union = |x| + |y| - intersection, |x| is number of 1s
>>>>>>> 3be38fef
    intersection = (X @ Y.T).toarray()

    row_sums_X = np.asarray(X.sum(axis=1)).ravel()
    row_sums_Y = np.asarray(Y.sum(axis=1)).ravel()

    unions = np.add.outer(row_sums_X, row_sums_Y) - intersection

    sims = np.empty_like(intersection, dtype=float)
    np.divide(intersection, unions, out=sims, where=unions != 0)

    return sims


@validate_params(
    {
        "X": ["array-like", csr_array],
        "Y": ["array-like", csr_array, None],
    },
    prefer_skip_nested_validation=True,
)
def bulk_tanimoto_binary_distance(
<<<<<<< HEAD
    X: np.ndarray | csr_array, Y: np.ndarray | csr_array | None = None
=======
    X: list | np.ndarray | csr_array, Y: list | np.ndarray | csr_array | None = None
>>>>>>> 3be38fef
) -> np.ndarray:
    r"""
    Bulk Tanimoto distance for vectors of binary values.

    Computes the pairwise Tanimoto distance between binary matrices. If one array is
    passed, distances are computed between its rows. For two arrays, distances
    are between their respective rows, with `i`-th row and `j`-th column in output
    corresponding to `i`-th row from first array and `j`-th row from second array.

    See also :py:func:`tanimoto_binary_distance`.

    Parameters
    ----------
    X : ndarray or CSR sparse array
        First binary input array or sparse matrix, of shape :math:`m \times m`

    Y : ndarray or CSR sparse array, default=None
        Second binary input array or sparse matrix, of shape :math:`n \times n`.
        If not passed, distances are computed between rows of X.

    Returns
    -------
    distances : ndarray
        Array with pairwise Tanimoto distance values. Shape is :math:`m \times n` if two
        arrays are passed, or :math:`m \times m` otherwise.

    See Also
    --------
    :py:func:`tanimoto_binary_distance` : Tanimoto distance function for two vectors

    Examples
    --------
    >>> from skfp.distances import bulk_tanimoto_binary_distance
    >>> import numpy as np
    >>> X = np.array([[1, 0, 1], [1, 0, 1]])
    >>> Y = np.array([[1, 0, 1], [1, 0, 1]])
    >>> dist = bulk_tanimoto_binary_distance(X, Y)
    >>> dist
    array([[0., 0.],
           [0., 0.]])

    >>> X = np.array([[1, 0, 1], [1, 0, 1]])
    >>> dist = bulk_tanimoto_binary_distance(X)
    >>> dist
    array([[0., 0.],
           [0., 0.]])
    """
    return 1 - bulk_tanimoto_binary_similarity(X, Y)


@validate_params(
    {
        "X": ["array-like", csr_array],
        "Y": ["array-like", csr_array, None],
    },
    prefer_skip_nested_validation=True,
)
def bulk_tanimoto_count_similarity(
<<<<<<< HEAD
    X: np.ndarray | csr_array, Y: np.ndarray | csr_array | None = None
=======
    X: list | np.ndarray | csr_array, Y: list | np.ndarray | csr_array | None = None
>>>>>>> 3be38fef
) -> np.ndarray:
    r"""
    Bulk Tanimoto similarity for count matrices.

    Computes the pairwise Tanimoto similarity between count matrices. If one array is
    passed, similarities are computed between its rows. For two arrays, similarities
    are between their respective rows, with `i`-th row and `j`-th column in output
    corresponding to `i`-th row from first array and `j`-th row from second array.

    See also :py:func:`tanimoto_count_similarity`.

    Parameters
    ----------
    X : ndarray or CSR sparse array
        First binary input array or sparse matrix, of shape :math:`m \times m`

    Y : ndarray or CSR sparse array, default=None
        Second binary input array or sparse matrix, of shape :math:`n \times n`.
        If not passed, similarities are computed between rows of X.

    Returns
    -------
    similarities : ndarray
        Array with pairwise Tanimoto similarity values. Shape is :math:`m \times n` if two
        arrays are passed, or :math:`m \times m` otherwise.

    See Also
    --------
    :py:func:`tanimoto_count_similarity` : Tanimoto similarity function for two vectors.

    Examples
    --------
    >>> from skfp.distances import bulk_tanimoto_count_similarity
    >>> import numpy as np
    >>> X = np.array([[1, 0, 1], [0, 0, 1]])
    >>> Y = np.array([[1, 0, 1], [0, 1, 1]])
    >>> sim = bulk_tanimoto_count_similarity(X, Y)
    >>> sim
    array([[1.        , 0.33333333],
           [0.5       , 0.5       ]])
    """
<<<<<<< HEAD
    X = X.astype(float)  # Numba does not allow integers
=======
    # Numba does not allow integers
>>>>>>> 3be38fef
    if not isinstance(X, csr_array):
        X = csr_array(X)

    if Y is None:
        return _bulk_tanimoto_count_similarity_single(X)
    else:
<<<<<<< HEAD
        Y = Y.astype(float)  # Numba does not allow integers
        if not isinstance(Y, csr_array):
            Y = csr_array(Y)
=======
        if not isinstance(Y, csr_array):
            Y = csr_array(Y, dtype=float)
>>>>>>> 3be38fef

        return _bulk_tanimoto_count_similarity_two(X, Y)


def _bulk_tanimoto_count_similarity_single(X: csr_array) -> np.ndarray:
<<<<<<< HEAD
    inter = (X @ X.T).toarray()
    row_norms = np.asarray(X.multiply(X).sum(axis=1)).ravel()
    unions = np.add.outer(row_norms, row_norms) - inter

    sims = np.empty_like(inter, dtype=float)
    np.divide(inter, unions, out=sims, where=unions >= 1e-8)
=======
    # union for counts = dot(x,x) + dot(y,y) - dot(x,y)
    intersection = (X @ X.T).toarray()
    row_norms = np.asarray(X.multiply(X).sum(axis=1)).ravel()
    unions = np.add.outer(row_norms, row_norms) - intersection

    sims = np.empty_like(intersection, dtype=float)
    np.divide(intersection, unions, out=sims, where=unions >= 1e-8)
>>>>>>> 3be38fef

    np.fill_diagonal(sims, 1)

    return sims


def _bulk_tanimoto_count_similarity_two(X: csr_array, Y: csr_array) -> np.ndarray:
<<<<<<< HEAD
    inter = (X @ Y.T).toarray()
    row_norms_X = np.asarray(X.multiply(X).sum(axis=1)).ravel()
    row_norms_Y = np.asarray(Y.multiply(Y).sum(axis=1)).ravel()

    unions = np.add.outer(row_norms_X, row_norms_Y) - inter

    sims = np.empty_like(inter, dtype=float)
    np.divide(inter, unions, out=sims, where=unions >= 1e-8)
=======
    # union for counts = dot(x,x) + dot(y,y) - dot(x,y)
    intersection = (X @ Y.T).toarray()
    row_norms_X = np.asarray(X.multiply(X).sum(axis=1)).ravel()
    row_norms_Y = np.asarray(Y.multiply(Y).sum(axis=1)).ravel()

    unions = np.add.outer(row_norms_X, row_norms_Y) - intersection

    sims = np.empty_like(intersection, dtype=float)
    np.divide(intersection, unions, out=sims, where=unions >= 1e-8)
>>>>>>> 3be38fef

    return sims


@validate_params(
    {
        "X": ["array-like", csr_array],
        "Y": ["array-like", csr_array, None],
    },
    prefer_skip_nested_validation=True,
)
def bulk_tanimoto_count_distance(
<<<<<<< HEAD
    X: np.ndarray | csr_array, Y: np.ndarray | csr_array | None = None
=======
    X: list | np.ndarray | csr_array, Y: list | np.ndarray | csr_array | None = None
>>>>>>> 3be38fef
) -> np.ndarray:
    r"""
    Bulk Tanimoto distance for vectors of count values.

    Computes the pairwise Tanimoto distance between count matrices. If one array is
    passed, distances are computed between its rows. For two arrays, distances
    are between their respective rows, with `i`-th row and `j`-th column in output
    corresponding to `i`-th row from first array and `j`-th row from second array.

    See also :py:func:`tanimoto_count_distance`.

    Parameters
    ----------
    X : ndarray or CSR sparse array
        First binary input array or sparse matrix, of shape :math:`m \times m`

    Y : ndarray or CSR sparse array, default=None
        Second binary input array or sparse matrix, of shape :math:`n \times n`.
        If not passed, distances are computed between rows of X.

    Returns
    -------
    distances : ndarray
        Array with pairwise Tanimoto distance values. Shape is :math:`m \times n` if two
        arrays are passed, or :math:`m \times m` otherwise.

    See Also
    --------
    :py:func:`tanimoto_count_distance` : Tanimoto distance function for two vectors

    Examples
    --------
    >>> from skfp.distances import bulk_tanimoto_count_distance
    >>> import numpy as np
    >>> X = np.array([[1, 0, 1], [1, 0, 1]])
    >>> Y = np.array([[1, 0, 1], [1, 0, 1]])
    >>> dist = bulk_tanimoto_count_distance(X, Y)
    >>> dist
    array([[0., 0.],
           [0., 0.]])

    >>> X = np.array([[1, 0, 1], [1, 0, 1]])
    >>> dist = bulk_tanimoto_count_distance(X)
    >>> dist
    array([[0., 0.],
           [0., 0.]])
    """
    return 1 - bulk_tanimoto_count_similarity(X, Y)<|MERGE_RESOLUTION|>--- conflicted
+++ resolved
@@ -305,11 +305,7 @@
     prefer_skip_nested_validation=True,
 )
 def bulk_tanimoto_binary_similarity(
-<<<<<<< HEAD
-    X: np.ndarray | csr_array, Y: np.ndarray | csr_array | None = None
-=======
     X: list | np.ndarray | csr_array, Y: list | np.ndarray | csr_array | None = None
->>>>>>> 3be38fef
 ) -> np.ndarray:
     r"""
     Bulk Tanimoto similarity for binary matrices.
@@ -358,21 +354,14 @@
         return _bulk_tanimoto_binary_similarity_single(X)
     else:
         if not isinstance(Y, csr_array):
-<<<<<<< HEAD
-            Y = csr_array(Y)
-=======
             Y = csr_array(Y, dtype=float)
->>>>>>> 3be38fef
 
         return _bulk_tanimoto_binary_similarity_two(X, Y)
 
 
 def _bulk_tanimoto_binary_similarity_single(X: csr_array) -> np.ndarray:
-<<<<<<< HEAD
-=======
     # intersection = x * y, dot product
     # union = |x| + |y| - intersection, |x| is number of 1s
->>>>>>> 3be38fef
     intersection = (X @ X.T).toarray()
     row_sums = np.asarray(X.sum(axis=1)).ravel()
     unions = np.add.outer(row_sums, row_sums) - intersection
@@ -384,11 +373,8 @@
 
 
 def _bulk_tanimoto_binary_similarity_two(X: csr_array, Y: csr_array) -> np.ndarray:
-<<<<<<< HEAD
-=======
     # intersection = x * y, dot product
     # union = |x| + |y| - intersection, |x| is number of 1s
->>>>>>> 3be38fef
     intersection = (X @ Y.T).toarray()
 
     row_sums_X = np.asarray(X.sum(axis=1)).ravel()
@@ -410,11 +396,7 @@
     prefer_skip_nested_validation=True,
 )
 def bulk_tanimoto_binary_distance(
-<<<<<<< HEAD
-    X: np.ndarray | csr_array, Y: np.ndarray | csr_array | None = None
-=======
     X: list | np.ndarray | csr_array, Y: list | np.ndarray | csr_array | None = None
->>>>>>> 3be38fef
 ) -> np.ndarray:
     r"""
     Bulk Tanimoto distance for vectors of binary values.
@@ -473,11 +455,7 @@
     prefer_skip_nested_validation=True,
 )
 def bulk_tanimoto_count_similarity(
-<<<<<<< HEAD
-    X: np.ndarray | csr_array, Y: np.ndarray | csr_array | None = None
-=======
     X: list | np.ndarray | csr_array, Y: list | np.ndarray | csr_array | None = None
->>>>>>> 3be38fef
 ) -> np.ndarray:
     r"""
     Bulk Tanimoto similarity for count matrices.
@@ -519,38 +497,20 @@
     array([[1.        , 0.33333333],
            [0.5       , 0.5       ]])
     """
-<<<<<<< HEAD
-    X = X.astype(float)  # Numba does not allow integers
-=======
     # Numba does not allow integers
->>>>>>> 3be38fef
     if not isinstance(X, csr_array):
         X = csr_array(X)
 
     if Y is None:
         return _bulk_tanimoto_count_similarity_single(X)
     else:
-<<<<<<< HEAD
-        Y = Y.astype(float)  # Numba does not allow integers
-        if not isinstance(Y, csr_array):
-            Y = csr_array(Y)
-=======
         if not isinstance(Y, csr_array):
             Y = csr_array(Y, dtype=float)
->>>>>>> 3be38fef
 
         return _bulk_tanimoto_count_similarity_two(X, Y)
 
 
 def _bulk_tanimoto_count_similarity_single(X: csr_array) -> np.ndarray:
-<<<<<<< HEAD
-    inter = (X @ X.T).toarray()
-    row_norms = np.asarray(X.multiply(X).sum(axis=1)).ravel()
-    unions = np.add.outer(row_norms, row_norms) - inter
-
-    sims = np.empty_like(inter, dtype=float)
-    np.divide(inter, unions, out=sims, where=unions >= 1e-8)
-=======
     # union for counts = dot(x,x) + dot(y,y) - dot(x,y)
     intersection = (X @ X.T).toarray()
     row_norms = np.asarray(X.multiply(X).sum(axis=1)).ravel()
@@ -558,7 +518,6 @@
 
     sims = np.empty_like(intersection, dtype=float)
     np.divide(intersection, unions, out=sims, where=unions >= 1e-8)
->>>>>>> 3be38fef
 
     np.fill_diagonal(sims, 1)
 
@@ -566,16 +525,6 @@
 
 
 def _bulk_tanimoto_count_similarity_two(X: csr_array, Y: csr_array) -> np.ndarray:
-<<<<<<< HEAD
-    inter = (X @ Y.T).toarray()
-    row_norms_X = np.asarray(X.multiply(X).sum(axis=1)).ravel()
-    row_norms_Y = np.asarray(Y.multiply(Y).sum(axis=1)).ravel()
-
-    unions = np.add.outer(row_norms_X, row_norms_Y) - inter
-
-    sims = np.empty_like(inter, dtype=float)
-    np.divide(inter, unions, out=sims, where=unions >= 1e-8)
-=======
     # union for counts = dot(x,x) + dot(y,y) - dot(x,y)
     intersection = (X @ Y.T).toarray()
     row_norms_X = np.asarray(X.multiply(X).sum(axis=1)).ravel()
@@ -585,7 +534,6 @@
 
     sims = np.empty_like(intersection, dtype=float)
     np.divide(intersection, unions, out=sims, where=unions >= 1e-8)
->>>>>>> 3be38fef
 
     return sims
 
@@ -598,11 +546,7 @@
     prefer_skip_nested_validation=True,
 )
 def bulk_tanimoto_count_distance(
-<<<<<<< HEAD
-    X: np.ndarray | csr_array, Y: np.ndarray | csr_array | None = None
-=======
     X: list | np.ndarray | csr_array, Y: list | np.ndarray | csr_array | None = None
->>>>>>> 3be38fef
 ) -> np.ndarray:
     r"""
     Bulk Tanimoto distance for vectors of count values.
