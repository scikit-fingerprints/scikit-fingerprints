--- conflicted
+++ resolved
@@ -85,10 +85,7 @@
             repo_type="dataset",
             local_dir=data_home_dir,
             cache_dir=data_home_dir,
-<<<<<<< HEAD
-=======
             token=token,
->>>>>>> ac2fdafd
         )
     finally:
         if not pbar_was_disabled:
