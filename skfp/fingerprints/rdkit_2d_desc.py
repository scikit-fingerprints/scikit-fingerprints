from collections.abc import Sequence
from numbers import Real
from typing import Optional, Union

import numpy as np
from rdkit.Chem import Mol
from scipy.sparse import csr_array
from sklearn.utils._param_validation import Interval

from skfp.bases import BaseFingerprintTransformer
from skfp.utils import ensure_mols, ensure_smiles, no_rdkit_logs


class RDKit2DDescriptorsFingerprint(BaseFingerprintTransformer):
    """
    RDKit 2D descriptors fingerprint.

    The implementation uses descriptastorus [1]_ and RDKit. This fingerprint consists
    of 200 2D descriptors available in RDKit (almost all). List of all features is
    available in descriptastorus code and in the supplementary material of the original
    paper[2]_.

    Normalized variant uses cumulative distribution function (CDF) normalization, as
    proposed in [2]_. Distributions for normalization have been determined using a
    large collection of molecules from ChEMBL [3]_.

    Typical correct values should be small, but it often results in NaN or infinity
    for some descriptors. Value clipping with ``clip_val`` parameter, feature selection,
    and/or imputation should be used.

    Parameters
    ----------
    normalized : bool, default=False
        Whether to return CDF-normalized descriptor values.

    clip_val : float or None, default=2147483647
        Value to clip results at, both positive and negative ones.The default value is
        the maximal value of 32-bit integer, but should often be set lower, depending
        on the application. ``None`` means that no clipping is applied.

    sparse : bool, default=False
        Whether to return dense NumPy array, or sparse SciPy CSR array.

    n_jobs : int, default=None
        The number of jobs to run in parallel. :meth:`transform` is parallelized
        over the input molecules. ``None`` means 1 unless in a
        :obj:`joblib.parallel_backend` context. ``-1`` means using all processors.
        See scikit-learn documentation on ``n_jobs`` for more details.

    batch_size : int, default=None
        Number of inputs processed in each batch. ``None`` divides input data into
        equal-sized parts, as many as ``n_jobs``.

    verbose : int or dict, default=0
        Controls the verbosity when computing fingerprints.
        If a dictionary is passed, it is treated as kwargs for ``tqdm()``,
        and can be used to control the progress bar.

    Attributes
    ----------
    n_features_out : int = 200
        Number of output features, size of fingerprints.

    requires_conformers : bool = False
        This fingerprint uses only 2D molecular graphs and does not require conformers.

    References
    ----------
    .. [1] Descriptastorus
        https://github.com/bp-kelley/descriptastorus

    .. [2] `Kevin Yang et al.
        "Analyzing Learned Molecular Representations for Property Prediction"
        Journal of Chemical Information and Modeling 59.8 (2019): 3370-3388
        <https://pubs.acs.org/doi/10.1021/acs.jcim.9b00237>`_

    .. [3] Descriptastorus normalized descriptors discussion
        https://github.com/bp-kelley/descriptastorus/issues/3

    Examples
    --------
    >>> from skfp.fingerprints import RDKit2DDescriptorsFingerprint
    >>> smiles = ["O", "CC", "[C-]#N", "CC=O"]
    >>> fp = RDKit2DDescriptorsFingerprint()
    >>> fp
    RDKit2DDescriptorsFingerprint()

    >>> fp.transform(smiles)  # doctest: +SKIP
    array([[ 1.00000000e+00,  0.00000000e+00,  ...  0.00000000e+00,  3.27747673e-01]
           [ 1.00000000e+00,  1.00000000e+00,  ...  0.00000000e+00,  3.72785568e-01]
           [ 1.00000000e+00,  3.00000000e+00,  ...  0.00000000e+00,  3.44374359e-01]
           [ 1.00000000e+00,  2.18749619e+00,  ...  0.00000000e+00,  3.55007619e-01]], dtype=float32)
    """

    _parameter_constraints: dict = {
        **BaseFingerprintTransformer._parameter_constraints,
        "normalized": ["boolean"],
        "clip_val": [None, Interval(Real, 0, None, closed="left")],
    }

    def __init__(
        self,
        normalized: bool = False,
        clip_val: float = 2147483647,  # max int32 value
        sparse: bool = False,
        n_jobs: Optional[int] = None,
        batch_size: Optional[int] = None,
        verbose: Union[int, dict] = 0,
    ):
        super().__init__(
            n_features_out=200,
            sparse=sparse,
            n_jobs=n_jobs,
            batch_size=batch_size,
            verbose=verbose,
        )
        self.normalized = normalized
        self.clip_val = clip_val

    def get_feature_names_out(self, input_features=None):
        """
        Get fingerprint output feature names. They correspond to RDKit function
        names for computing descriptors.

        Parameters
        ----------
        input_features : array-like of str or None, default=None
            Unused, kept for scikit-learn compatibility.

        Returns
        -------
        feature_names_out : ndarray of str objects
            Names of the RDKit 2D descriptors.
        """
        from descriptastorus.descriptors.rdDescriptors import RDKit2D
        from descriptastorus.descriptors.rdNormalizedDescriptors import (
            RDKit2DNormalized,
        )

        gen = RDKit2DNormalized() if self.normalized else RDKit2D()
        names = list(zip(*gen.columns))[0]

        return np.asarray(names, dtype=object)

    def transform(
        self, X: Sequence[Union[str, Mol]], copy: bool = False
    ) -> Union[np.ndarray, csr_array]:
        """
        Compute fingerprints consisting of all RDKit 2D descriptors.

        Parameters
        ----------
        X : {sequence, array-like} of shape (n_samples,)
            Sequence containing SMILES strings or RDKit ``Mol`` objects.

        copy : bool, default=False
            Copy the input X or not.

        Returns
        -------
        X : {ndarray, sparse matrix} of shape (n_samples, 200)
            Array with fingerprints.
        """
        return super().transform(X, copy)

    def _calculate_fingerprint(
        self, X: Sequence[Union[str, Mol]]
    ) -> Union[np.ndarray, csr_array]:
        from descriptastorus.descriptors.rdDescriptors import RDKit2D
        from descriptastorus.descriptors.rdNormalizedDescriptors import (
            RDKit2DNormalized,
        )

        mols = ensure_mols(X)
        smiles = ensure_smiles(X)

        # turn off RDKit logs, since descriptastorus does not use MorganGenerator
        # and generates a lot of warnings
        with no_rdkit_logs():
            gen = RDKit2DNormalized() if self.normalized else RDKit2D()
            X = [np.array(gen.calculateMol(mol, smi)) for mol, smi in zip(mols, smiles)]

        # clip values to float32 range
        X = [np.clip(x, -self.clip_val, self.clip_val) for x in X]

        if self.sparse:
            return csr_array(X, dtype=np.float32)
        else:
<<<<<<< HEAD
            return np.array(X, dtype=np.float32)

    def get_feature_names_out(self):
        """
        Get fingerprint output feature names.

        Returns
        -------
        feature_names_out : ndarray of str objects
            Names of the RDKit 2D descriptors.
        """
        from descriptastorus.descriptors.rdDescriptors import RDKit2D
        from descriptastorus.descriptors.rdNormalizedDescriptors import (
            RDKit2DNormalized,
        )

        gen = RDKit2DNormalized() if self.normalized else RDKit2D()
        feature_names = [name for name, obj in gen.columns]

        return np.asarray(feature_names, dtype=object)
=======
            return np.array(X, dtype=np.float32)
>>>>>>> 258a4264
<|MERGE_RESOLUTION|>--- conflicted
+++ resolved
@@ -117,7 +117,7 @@
         self.normalized = normalized
         self.clip_val = clip_val
 
-    def get_feature_names_out(self, input_features=None):
+    def get_feature_names_out(self, input_features=None):  # noqa: ARG002
         """
         Get fingerprint output feature names. They correspond to RDKit function
         names for computing descriptors.
@@ -138,9 +138,9 @@
         )
 
         gen = RDKit2DNormalized() if self.normalized else RDKit2D()
-        names = list(zip(*gen.columns))[0]
+        feature_names = [name for name, obj in gen.columns]
 
-        return np.asarray(names, dtype=object)
+        return np.asarray(feature_names, dtype=object)
 
     def transform(
         self, X: Sequence[Union[str, Mol]], copy: bool = False
@@ -186,27 +186,4 @@
         if self.sparse:
             return csr_array(X, dtype=np.float32)
         else:
-<<<<<<< HEAD
-            return np.array(X, dtype=np.float32)
-
-    def get_feature_names_out(self):
-        """
-        Get fingerprint output feature names.
-
-        Returns
-        -------
-        feature_names_out : ndarray of str objects
-            Names of the RDKit 2D descriptors.
-        """
-        from descriptastorus.descriptors.rdDescriptors import RDKit2D
-        from descriptastorus.descriptors.rdNormalizedDescriptors import (
-            RDKit2DNormalized,
-        )
-
-        gen = RDKit2DNormalized() if self.normalized else RDKit2D()
-        feature_names = [name for name, obj in gen.columns]
-
-        return np.asarray(feature_names, dtype=object)
-=======
-            return np.array(X, dtype=np.float32)
->>>>>>> 258a4264
+            return np.array(X, dtype=np.float32)