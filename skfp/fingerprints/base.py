from abc import ABC, abstractmethod
from typing import List, Union

import numpy as np
import pandas as pd
import scipy.sparse
from joblib import Parallel, delayed, effective_n_jobs
from rdkit.Chem import MolFromSmiles
from rdkit.Chem.rdchem import Mol
from scipy.sparse import csr_array
from sklearn.base import BaseEstimator, TransformerMixin

from skfp.utils import ProgressParallel

"""
If during multiprocessing occurs MaybeEncodingError, first check if there isn't thrown any exception inside
worker function! (That error isn't very informative and this tip might save you a lot of time)
"""

"""
fp_descriptors need to be inside _calculate_fingerprint() of a specific class (cannot be defined inside the __init__() of
that class), otherwise pickle gets angry:
TypeError: cannot pickle 'Boost.Python.function' object
"""


class FingerprintTransformer(ABC, TransformerMixin, BaseEstimator):
    def __init__(
        self,
        count: bool = False,
        sparse: bool = False,
        n_jobs: int = None,
        verbose: int = 0,
        random_state: int = 0,
    ):
        self.count = count
        self.sparse = sparse
        self.n_jobs = effective_n_jobs(n_jobs)
        self.verbose = verbose
        self.random_state = random_state

    def fit(self, X, y=None, **fit_params):
        return self

    def fit_transform(self, X, y=None, **fit_params):
        return self.transform(X)

    def transform(self, X: Union[pd.DataFrame, np.ndarray, List[str]]):
        """
        :param X: np.array or DataFrame of rdkit.Mol objects
        :return: np.array or sparse array of calculated fingerprints for each molecule
        """

        if self.n_jobs == 1:
            return self._calculate_fingerprint(X)
        else:
            batch_size = max(len(X) // self.n_jobs, 1)

            args = (X[i : i + batch_size] for i in range(0, len(X), batch_size))

            if self.verbose > 0:
                total = min(self.n_jobs, len(X))
                parallel = ProgressParallel(n_jobs=self.n_jobs, total=total)
            else:
                parallel = Parallel(n_jobs=self.n_jobs)

            results = parallel(
                delayed(self._calculate_fingerprint)(X_sub) for X_sub in args
            )

            return scipy.sparse.vstack(results) if self.sparse else np.vstack(results)

    @abstractmethod
    def _calculate_fingerprint(
        self, X: Union[np.ndarray]
    ) -> Union[np.ndarray, csr_array]:
        """
        Calculate fingerprints for a given input batch.

        :param X: subset of original X data
        :return: array containing calculated fingerprints for each molecule
        """
        pass

<<<<<<< HEAD
    def _validate_input(self, X: List, require_conf_ids: bool = False) -> List[Mol]:
=======
    def _validate_input(
        self, X: List, smiles_only: bool = False, require_conf_ids: bool = False
    ) -> List[Mol]:
        if smiles_only:
            if not all(isinstance(x, str) for x in X):
                raise ValueError("Passed values must be SMILES strings")
            return X

>>>>>>> 82a7dcb2
        if require_conf_ids:
            if not all(isinstance(x, Mol) and hasattr(x, "conf_id") for x in X):
                raise ValueError(
                    "Passed data must be molecules (rdkit.Chem.rdChem.Mol instances) and "
                    "must have conf_ids attribute. You can use ConformerGenerator to add them."
                )
            return X

        if not all(isinstance(x, Mol) or isinstance(x, str) for x in X):
<<<<<<< HEAD
            raise ValueError("Passed value is neither rdkit.Chem.rdChem.Mol nor SMILES")
=======
            raise ValueError(
                "Passed value must be either rdkit.Chem.rdChem.Mol or SMILES"
            )
>>>>>>> 82a7dcb2

        X = [MolFromSmiles(x) if isinstance(x, str) else x for x in X]
        return X<|MERGE_RESOLUTION|>--- conflicted
+++ resolved
@@ -82,9 +82,6 @@
         """
         pass
 
-<<<<<<< HEAD
-    def _validate_input(self, X: List, require_conf_ids: bool = False) -> List[Mol]:
-=======
     def _validate_input(
         self, X: List, smiles_only: bool = False, require_conf_ids: bool = False
     ) -> List[Mol]:
@@ -93,7 +90,6 @@
                 raise ValueError("Passed values must be SMILES strings")
             return X
 
->>>>>>> 82a7dcb2
         if require_conf_ids:
             if not all(isinstance(x, Mol) and hasattr(x, "conf_id") for x in X):
                 raise ValueError(
@@ -103,13 +99,9 @@
             return X
 
         if not all(isinstance(x, Mol) or isinstance(x, str) for x in X):
-<<<<<<< HEAD
-            raise ValueError("Passed value is neither rdkit.Chem.rdChem.Mol nor SMILES")
-=======
             raise ValueError(
                 "Passed value must be either rdkit.Chem.rdChem.Mol or SMILES"
             )
->>>>>>> 82a7dcb2
 
         X = [MolFromSmiles(x) if isinstance(x, str) else x for x in X]
         return X