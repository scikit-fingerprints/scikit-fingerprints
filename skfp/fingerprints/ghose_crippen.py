from collections.abc import Sequence
from pathlib import Path
from typing import Optional, Union

import numpy as np
from rdkit.Chem import Mol
from scipy.sparse import csr_array

from skfp.bases import BaseSubstructureFingerprint


class GhoseCrippenFingerprint(BaseSubstructureFingerprint):
    """
    Ghose-Crippen fingerprint.

    A substructure fingerprint based on 110 atom types proposed by Ghose and
    Crippen [1]_ [2]_. They are defined for carbon, hydrogen, oxygen, nitrogen, sulfur,
    and halogens, and originally applied for predicting molar refractivities and logP.

    RDKit SMARTS patterns definitions are used [3]_.

    Parameters
    ----------
    count : bool, default=False
        Whether to return binary (bit) features, or their counts.

    sparse : bool, default=False
        Whether to return dense NumPy array, or sparse SciPy CSR array.

    n_jobs : int, default=None
        The number of jobs to run in parallel. :meth:`transform` is parallelized
        over the input molecules. ``None`` means 1 unless in a
        :obj:`joblib.parallel_backend` context. ``-1`` means using all processors.
        See scikit-learn documentation on ``n_jobs`` for more details.

    batch_size : int, default=None
        Number of inputs processed in each batch. ``None`` divides input data into
        equal-sized parts, as many as ``n_jobs``.

    verbose : int or dict, default=0
        Controls the verbosity when computing fingerprints.
        If a dictionary is passed, it is treated as kwargs for ``tqdm()``,
        and can be used to control the progress bar.

    Attributes
    ----------
    n_features_out : int = 110
        Number of output features, size of fingerprints.

    requires_conformers : bool = False
        This fingerprint uses only 2D molecular graphs and does not require conformers.

    References
    ----------
    .. [1] `Arup K. Ghose and Gordon M. Crippen
        "Atomic Physicochemical Parameters for Three-Dimensional Structure-Directed
        Quantitative Structure-Activity Relationships I. Partition Coefficients as a Measure of Hydrophobicity"
        Journal of Computational Chemistry 7.4 (1986): 565-577.
        <https://onlinelibrary.wiley.com/doi/abs/10.1002/jcc.540070419>`_

    .. [2] `Arup K. Ghose and Gordon M. Crippen
<<<<<<< HEAD
        "Atomic physicochemical parameters for three-dimensional-structure-directed quantitative structure-activity relationships. 2. Modeling dispersive and hydrophobic interactions"
        J. Chem. Inf. Comput. Sci. 1987, 27, 1, 21-35
=======
        "Atomic physicochemical parameters for three-dimensional-structure-directed
        quantitative structure-activity relationships. 2. Modeling dispersive and hydrophobic interactions"
        J. Chem. Inf. Comput. Sci. 1987, 27, 1, 21–35
>>>>>>> 258a4264
        <https://pubs.acs.org/doi/10.1021/ci00053a005>`_

    .. [3] `<https://github.com/rdkit/rdkit/blob/5d034e37331c2604bf3e247b94be35b519e62216/Data/Crippen.txt>`_

    Examples
    --------
    >>> from skfp.fingerprints import GhoseCrippenFingerprint
    >>> smiles = ["O", "CC", "[C-]#N", "CC=O"]
    >>> fp = GhoseCrippenFingerprint()
    >>> fp
    GhoseCrippenFingerprint()

    >>> fp.transform(smiles)  # doctest: +ELLIPSIS
    array([[0, 0, 0, ..., 0, 0, 0],
           [0, 1, 0, ..., 0, 0, 0],
           [0, 0, 0, ..., 0, 0, 0],
           [0, 1, 0, ..., 0, 0, 0]],
          dtype=uint8)
    """

    def __init__(
        self,
        count: bool = False,
        sparse: bool = False,
        n_jobs: Optional[int] = None,
        batch_size: Optional[int] = None,
        verbose: Union[int, dict] = 0,
    ):
<<<<<<< HEAD
=======
        # copyright notice for SMARTS patterns for Ghose-Crippen:
        #
        #  Copyright (C) 2002-2012 Greg Landrum and Rational Discovery LLC
        #   This file is part of the RDKit.
        #   The contents are covered by the terms of the BSD license
        #   which is included in the file license.txt, found at the root
        #   of the RDKit source tree.
        #
        # we include copy of that license in skfp/fingerprints/data/RDKit_license.txt

        # flake8: noqa: E501
>>>>>>> 258a4264
        patterns = [
            "[CH4]",
            "[CH3]C",
            "[CH2](C)C",
            "[CH](C)(C)C",
            "[C](C)(C)(C)C",
            "[CH3][N,O,P,S,F,Cl,Br,I]",
            "[CH2X4]([N,O,P,S,F,Cl,Br,I])[A;!#1]",
            "[CH1X4]([N,O,P,S,F,Cl,Br,I])([A;!#1])[A;!#1]",
            "[CH0X4]([N,O,P,S,F,Cl,Br,I])([A;!#1])([A;!#1])[A;!#1]",
            "[C]=[!C;A;!#1]",
            "[CH2]=C",
            "[CH1](=C)[A;!#1]",
            "[CH0](=C)([A;!#1])[A;!#1]",
            "[C](=C)=C",
            "[CX2]#[A;!#1]",
            "[CH3]c",
            "[CH3]a",
            "[CH2X4]a",
            "[CHX4]a",
            "[CH0X4]a",
            "[cH0]-[A;!C;!N;!O;!S;!F;!Cl;!Br;!I;!#1]",
            "[c][#9]",
            "[c][#17]",
            "[c][#35]",
            "[c][#53]",
            "[cH]",
            "[c](:a)(:a):a",
            "[c](:a)(:a)-a",
            "[c](:a)(:a)-C",
            "[c](:a)(:a)-N",
            "[c](:a)(:a)-O",
            "[c](:a)(:a)-S",
            "[c](:a)(:a)=[C,N,O]",
            "[C](=C)(a)[A;!#1]",
            "[C](=C)(c)a",
            "[CH1](=C)a",
            "[C]=c",
            "[CX4][A;!C;!N;!O;!P;!S;!F;!Cl;!Br;!I;!#1]",
            "[#6]",
            "[#1][#6,#1]",
            "[#1]O[CX4,c]",
            "[#1]O[!C;!N;!O;!S]",
            "[#1][!C;!N;!O]",
            "[#1][#7]",
            "[#1]O[#7]",
            "[#1]OC=[#6,#7,O,S]",
            "[#1]O[O,S]",
            "[#1]",
            "[NH2+0][A;!#1]",
            "[NH+0]([A;!#1])[A;!#1]",
            "[NH2+0]a",
            "[NH1+0]([!#1;A,a])a",
            "[NH+0]=[!#1;A,a]",
            "[N+0](=[!#1;A,a])[!#1;A,a]",
            "[N+0]([A;!#1])([A;!#1])[A;!#1]",
            "[N+0](a)([!#1;A,a])[A;!#1]",
            "[N+0](a)(a)a",
            "[N+0]#[A;!#1]",
            "[NH3,NH2,NH;+,+2,+3]",
            "[n+0]",
            "[n;+,+2,+3]",
            "[NH0;+,+2,+3]([A;!#1])([A;!#1])([A;!#1])[A;!#1]",
            "[NH0;+,+2,+3](=[A;!#1])([A;!#1])[!#1;A,a]",
            "[NH0;+,+2,+3](=[#6])=[#7]",
            "[N;+,+2,+3]#[A;!#1]",
            "[N;-,-2,-3]",
            "[N;+,+2,+3](=[N;-,-2,-3])=N",
            "[#7]",
            "[o]",
            "[OH,OH2]",
            "[O]([A;!#1])[A;!#1]",
            "[O](a)[!#1;A,a]",
            "[O]=[#7,#8]",
            "[OX1;-,-2,-3][#7]",
            "[OX1;-,-2,-2][#16]",
            "[O;-0]=[#16;-0]",
            "[O-]C(=O)",
            "[OX1;-,-2,-3][!#1;!N;!S]",
            "[O]=c",
            "[O]=[CH]C",
            "[O]=C(C)([A;!#1])",
            "[O]=[CH][N,O]",
            "[O]=[CH2]",
            "[O]=[CX2]=O",
            "[O]=[CH]c",
            "[O]=C([C,c])[a;!#1]",
            "[O]=C(c)[A;!#1]",
            "[O]=C([!#1;!#6])[!#1;!#6]",
            "[#8]",
            "[#9-0]",
            "[#17-0]",
            "[#35-0]",
            "[#53-0]",
            "[#9,#17,#35,#53;-]",
            "[#53;+,+2,+3]",
            "[+;#3,#11,#19,#37,#55]",
            "[#15]",
            "[S;-,-2,-3,-4,+1,+2,+3,+5,+6]",
            "[S-0]=[N,O,P,S]",
            "[S;A]",
            "[s;a]",
            "[#3,#11,#19,#37,#55]",
            "[#4,#12,#20,#38,#56]",
            "[#5,#13,#31,#49,#81]",
            "[#14,#32,#50,#82]",
            "[#33,#51,#83]",
            "[#34,#52,#84]",
            "[#21,#22,#23,#24,#25,#26,#27,#28,#29,#30]",
            "[#39,#40,#41,#42,#43,#44,#45,#46,#47,#48]",
            "[#72,#73,#74,#75,#76,#77,#78,#79,#80]",
        ]
<<<<<<< HEAD
=======
        # flake8: noqa

        self._feature_names = patterns
>>>>>>> 258a4264
        super().__init__(
            patterns=patterns,
            count=count,
            sparse=sparse,
            n_jobs=n_jobs,
            batch_size=batch_size,
            verbose=verbose,
        )

    def get_feature_names_out(self, input_features=None) -> np.ndarray:
        """
        Get fingerprint output feature names. They are raw SMARTS patterns
        used as feature definitions.

        Parameters
        ----------
        input_features : array-like of str or None, default=None
            Unused, kept for scikit-learn compatibility.

        Returns
        -------
        feature_names_out : ndarray of str objects
            Names of the Ghose-Crippen feature names.
        """
        return np.asarray(self._feature_names, dtype=object)

    def transform(
        self, X: Sequence[Union[str, Mol]], copy: bool = False
    ) -> Union[np.ndarray, csr_array]:
        """
        Compute Ghose-Crippen substructure fingerprints.

        Parameters
        ----------
        X : {sequence, array-like} of shape (n_samples,)
            Sequence containing SMILES strings or RDKit ``Mol`` objects.

        copy : bool, default=False
            Copy the input X or not.

        Returns
        -------
        X : {ndarray, sparse matrix} of shape (n_samples, 307)
            Array with fingerprints.
        """
        return super().transform(X, copy)<|MERGE_RESOLUTION|>--- conflicted
+++ resolved
@@ -1,5 +1,4 @@
 from collections.abc import Sequence
-from pathlib import Path
 from typing import Optional, Union
 
 import numpy as np
@@ -59,14 +58,9 @@
         <https://onlinelibrary.wiley.com/doi/abs/10.1002/jcc.540070419>`_
 
     .. [2] `Arup K. Ghose and Gordon M. Crippen
-<<<<<<< HEAD
-        "Atomic physicochemical parameters for three-dimensional-structure-directed quantitative structure-activity relationships. 2. Modeling dispersive and hydrophobic interactions"
-        J. Chem. Inf. Comput. Sci. 1987, 27, 1, 21-35
-=======
         "Atomic physicochemical parameters for three-dimensional-structure-directed
         quantitative structure-activity relationships. 2. Modeling dispersive and hydrophobic interactions"
         J. Chem. Inf. Comput. Sci. 1987, 27, 1, 21–35
->>>>>>> 258a4264
         <https://pubs.acs.org/doi/10.1021/ci00053a005>`_
 
     .. [3] `<https://github.com/rdkit/rdkit/blob/5d034e37331c2604bf3e247b94be35b519e62216/Data/Crippen.txt>`_
@@ -95,8 +89,6 @@
         batch_size: Optional[int] = None,
         verbose: Union[int, dict] = 0,
     ):
-<<<<<<< HEAD
-=======
         # copyright notice for SMARTS patterns for Ghose-Crippen:
         #
         #  Copyright (C) 2002-2012 Greg Landrum and Rational Discovery LLC
@@ -106,9 +98,6 @@
         #   of the RDKit source tree.
         #
         # we include copy of that license in skfp/fingerprints/data/RDKit_license.txt
-
-        # flake8: noqa: E501
->>>>>>> 258a4264
         patterns = [
             "[CH4]",
             "[CH3]C",
@@ -221,12 +210,6 @@
             "[#39,#40,#41,#42,#43,#44,#45,#46,#47,#48]",
             "[#72,#73,#74,#75,#76,#77,#78,#79,#80]",
         ]
-<<<<<<< HEAD
-=======
-        # flake8: noqa
-
-        self._feature_names = patterns
->>>>>>> 258a4264
         super().__init__(
             patterns=patterns,
             count=count,
@@ -236,7 +219,7 @@
             verbose=verbose,
         )
 
-    def get_feature_names_out(self, input_features=None) -> np.ndarray:
+    def get_feature_names_out(self, input_features=None) -> np.ndarray:  # noqa: ARG002
         """
         Get fingerprint output feature names. They are raw SMARTS patterns
         used as feature definitions.
