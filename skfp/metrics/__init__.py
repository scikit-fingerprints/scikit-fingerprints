--- conflicted
+++ resolved
@@ -17,8 +17,5 @@
     multioutput_spearman_correlation,
 )
 from .spearman import spearman_correlation
-<<<<<<< HEAD
 from .virtual_screening import bedroc_score, enrichment_factor, rie_score
-=======
-from .utils import extract_pos_proba
->>>>>>> 10e36b47
+from .utils import extract_pos_proba