from typing import Callable, Union

import numpy as np
from sklearn.metrics import (
    accuracy_score,
    average_precision_score,
    balanced_accuracy_score,
    cohen_kappa_score,
    f1_score,
    matthews_corrcoef,
    mean_absolute_error,
    mean_squared_error,
    precision_score,
    recall_score,
    root_mean_squared_error,
)
from sklearn.utils._param_validation import validate_params

from skfp.metrics.auroc import auroc_score
from skfp.metrics.spearman import spearman_correlation


@validate_params(
<<<<<<< HEAD
    {"predictions": ["array-like"]},
    prefer_skip_nested_validation=True,
)
def extract_multioutput_pos_proba(
    predictions: list[Union[np.ndarray, list]]
) -> Union[np.ndarray, list]:
    """
    Extract positive class probabilities (``y-score``) for multioutput problems.

    When using ``.predict_proba()`` method for multioutput problems, scikit-learn
    returns a list of NumPy arrays with predicted probabilities of negative and
    positive class for each task. This is essentially a 3D tensor of shape
    ``(n_tasks, n_samples, 2)``. However, multioutput metrics expect shape
    ``(n_samples, n_tasks)`` with predicted positive classes' probabilities.

    This function reshapes the raw prediction output to that shape, extracting just
    positive classes' probabilities.

    Parameters
    ----------
    predictions : list of NumPy arrays
        Raw predictions of shape ``(n_tasks, n_samples, 2)``, with predicted negative
        and positive class probability in the last dimension.

    Returns
    -------
    y_score : NumPy array of shape (n_samples, n_tasks)
        Predicted positive class probabilities for each task.

    Examples
    --------
    >>> import numpy as np
    >>> from skfp.metrics import extract_multioutput_pos_proba
    >>> y_pred = [np.array([[0.6, 0.1], [0.2, 0.3]]), np.array([[0.0, 0.9], [0.7, 0.8]])]
    >>> extract_multioutput_pos_proba(y_pred)
    array([[0.1, 0.9],
           [0.3, 0.8]])
    """
    # (n_tasks, n_samples, 2) -> (n_tasks, n_samples) -> (n_samples, n_tasks)
    predictions = np.array(predictions)
    return np.transpose(predictions[:, :, 1])


@validate_params(
=======
>>>>>>> 10e36b47
    {
        "y_true": ["array-like"],
        "y_pred": ["array-like"],
    },
    prefer_skip_nested_validation=True,
)
def multioutput_accuracy_score(
    y_true: Union[np.ndarray, list],
    y_pred: Union[np.ndarray, list],
    *args,
    **kwargs,
) -> float:
    """
    Accuracy score for multioutput problems.

    Returns the average value over all tasks. Missing values in target labels are
    ignored. Also supports single-task evaluation.

    Any additional arguments are passed to the underlying ``accuracy_score`` function,
    see `scikit-learn documentation <sklearn>`_ for more information.

    .. _sklearn: https://scikit-learn.org/stable/modules/generated/sklearn.metrics.accuracy_score.html

    Parameters
    ----------
    y_true : array-like of shape (n_samples,) or (n_samples, n_outputs)
        Ground truth (correct) target values.

    y_pred : array-like of shape (n_samples,) or (n_samples, n_outputs)
        Estimated target values.

    *args, **kwargs
        Any additional parameters for the underlying scikit-learn metric function.

    Returns
    -------
    score : float or int
        Average accuracy value over all tasks.

    Examples
    --------
    >>> import numpy as np
    >>> from skfp.metrics import multioutput_accuracy_score
    >>> y_true = [[0, 0], [1, 1]]
    >>> y_pred = [[0, 0], [0, 1]]
    >>> multioutput_accuracy_score(y_true, y_pred)
    0.75
    >>> y_true = [[0, np.nan], [1, np.nan], [np.nan, np.nan]]
    >>> y_pred = [[0, 0], [0, 0], [1, 0]]
    >>> multioutput_accuracy_score(y_true, y_pred)
    0.5
    """
    return _safe_multioutput_metric(accuracy_score, y_true, y_pred, *args, **kwargs)


@validate_params(
    {
        "y_true": ["array-like"],
        "y_score": ["array-like"],
    },
    prefer_skip_nested_validation=True,
)
def multioutput_auroc_score(
    y_true: Union[np.ndarray, list],
    y_score: Union[np.ndarray, list],
    *args,
    **kwargs,
) -> float:
    """
    Area Under Receiver Operating Characteristic curve (AUROC / ROC AUC) score for
    multioutput problems.

    Returns the average value over all tasks. Missing values in target labels are
    ignored. Columns with constant true value are ignored by default, but can also
    use default value - see ``auroc_score`` function. As such, it can be safely used
    e.g. in cross-validation. Also supports single-task evaluation.

    Any additional arguments are passed to the underlying ``auroc_score`` and ``roc_auc_score``
    functions, see `scikit-learn documentation <sklearn>`_ for more information.

    .. _sklearn: https://scikit-learn.org/stable/modules/generated/sklearn.metrics.roc_auc_score.html

    Parameters
    ----------
    y_true : array-like of shape (n_samples,) or (n_samples, n_outputs)
        Ground truth (correct) target values.

    y_score : array-like of shape (n_samples,) or (n_samples, n_outputs)
        Target scores, i.e. probability of the class with the greater label for each
        output** of the classifier.

    *args, **kwargs
        Any additional parameters for the underlying scikit-learn metric function.

    Returns
    -------
    score : float
        Average AUROC value over all tasks.

    Examples
    --------
    >>> import numpy as np
    >>> from skfp.metrics import multioutput_auroc_score
    >>> y_true = np.array([[0, 0], [1, 1]])
    >>> y_score = np.array([[0.75, 0.0], [0.9, 0.0]])
    >>> multioutput_auroc_score(y_true, y_score)
    0.75
    >>> y_true = np.array([[0, 0], [1, np.nan], [np.nan, 1]])
    >>> y_score = np.array([[0.75, 0.0], [0.25, 0.0], [0.0, 0.25]])
    >>> multioutput_auroc_score(y_true, y_score)
    0.5
    """
    return _safe_multioutput_metric(auroc_score, y_true, y_score, *args, **kwargs)


@validate_params(
    {
        "y_true": ["array-like"],
        "y_score": ["array-like"],
    },
    prefer_skip_nested_validation=True,
)
def multioutput_auprc_score(
    y_true: Union[np.ndarray, list],
    y_score: Union[np.ndarray, list],
    *args,
    **kwargs,
) -> float:
    """
    Area Under Precision-Recall Curve (AUPRC / AUC PRC / average precision) score for
    multioutput problems.

    Returns the average value over all tasks. Missing values in target labels are
    ignored. Also supports single-task evaluation.

    Any additional arguments are passed to the underlying ``average_precision_score``
    function, see `scikit-learn documentation <sklearn>`_ for more information.

    .. _sklearn: https://scikit-learn.org/stable/modules/generated/sklearn.metrics.average_precision_score.html

    Parameters
    ----------
    y_true : array-like of shape (n_samples,) or (n_samples, n_outputs)
        Ground truth (correct) target values.

    y_score : array-like of shape (n_samples,) or (n_samples, n_outputs)
        Target scores, i.e. probability of the class with the greater label for each
        output** of the classifier.

    *args, **kwargs
        Any additional parameters for the underlying scikit-learn metric function.

    Returns
    -------
    score : float
        Average AUPRC value over all tasks.

    Examples
    --------
    >>> import numpy as np
    >>> from skfp.metrics import multioutput_auprc_score
    >>> y_true = [[0, 0], [1, 1]]
    >>> y_score = [[0.75, 0.0], [0.9, 0.0]]
    >>> multioutput_auprc_score(y_true, y_score)
    0.75
    >>> y_true = [[0, 0], [1, np.nan], [np.nan, 1]]
    >>> y_score = [[0.75, 0.0], [0.25, 0.0], [0.0, 0.25]]
    >>> multioutput_auprc_score(y_true, y_score)
    0.75
    """
    return _safe_multioutput_metric(
        average_precision_score, y_true, y_score, *args, **kwargs
    )


@validate_params(
    {
        "y_true": ["array-like"],
        "y_pred": ["array-like"],
    },
    prefer_skip_nested_validation=True,
)
def multioutput_balanced_accuracy_score(
    y_true: Union[np.ndarray, list],
    y_pred: Union[np.ndarray, list],
    *args,
    **kwargs,
) -> float:
    """
    Balanced accuracy (average recall) score for multioutput problems.

    Returns the average value over all tasks. Missing values in target labels are
    ignored. Also supports single-task evaluation.

    Any additional arguments are passed to the underlying ``balanced_accuracy_score``
    function, see `scikit-learn documentation <sklearn>`_ for more information.

    .. _sklearn: https://scikit-learn.org/stable/modules/generated/sklearn.metrics.balanced_accuracy_score.html

    Parameters
    ----------
    y_true : array-like of shape (n_samples,) or (n_samples, n_outputs)
        Ground truth (correct) target values.

    y_pred : array-like of shape (n_samples,) or (n_samples, n_outputs)
        Estimated target values.

    *args, **kwargs
        Any additional parameters for the underlying scikit-learn metric function.

    Returns
    -------
    score : float
        Average balanced accuracy value over all tasks.

    Examples
    --------
    >>> import numpy as np
    >>> from skfp.metrics import multioutput_balanced_accuracy_score
    >>> y_true = [[0, 0], [1, 1]]
    >>> y_pred = [[0, 0], [0, 1]]
    >>> multioutput_balanced_accuracy_score(y_true, y_pred)
    0.75
    >>> y_true = [[0, np.nan], [1, np.nan], [np.nan, np.nan]]
    >>> y_pred = [[0, 0], [0, 0], [1, 0]]
    >>> multioutput_balanced_accuracy_score(y_true, y_pred)
    0.5
    """
    return _safe_multioutput_metric(
        balanced_accuracy_score, y_true, y_pred, *args, **kwargs
    )


@validate_params(
    {
        "y_true": ["array-like"],
        "y_pred": ["array-like"],
    },
    prefer_skip_nested_validation=True,
)
def multioutput_cohen_kappa_score(
    y_true: Union[np.ndarray, list],
    y_pred: Union[np.ndarray, list],
    *args,
    **kwargs,
) -> float:
    """
    Cohen's kappa score for multioutput problems.

    Returns the average value over all tasks. Missing values in target labels are
    ignored. Also supports single-task evaluation.

    Any additional arguments are passed to the underlying ``cohen_kappa_score``
    function, see `scikit-learn documentation <sklearn>`_ for more information.

    .. _sklearn: https://scikit-learn.org/stable/modules/generated/sklearn.metrics.cohen_kappa_score.html

    Parameters
    ----------
    y_true : array-like of shape (n_samples,) or (n_samples, n_outputs)
        Ground truth (correct) target values.

    y_pred : array-like of shape (n_samples,) or (n_samples, n_outputs)
        Estimated target values.

    *args, **kwargs
        Any additional parameters for the underlying scikit-learn metric function.

    Returns
    -------
    score : float
        Average Cohen's kappa value over all tasks.

    Examples
    --------
    >>> import numpy as np
    >>> from skfp.metrics import multioutput_cohen_kappa_score
    >>> y_true = [[0, 0], [1, 1]]
    >>> y_pred = [[0, 0], [0, 1]]
    >>> multioutput_cohen_kappa_score(y_true, y_pred)
    0.5
    >>> y_true = [[0, np.nan], [1, np.nan], [np.nan, np.nan]]
    >>> y_pred = [[0, 0], [0, 0], [1, 0]]
    >>> multioutput_cohen_kappa_score(y_true, y_pred)
    0.0
    """
    return _safe_multioutput_metric(cohen_kappa_score, y_true, y_pred, *args, **kwargs)


@validate_params(
    {
        "y_true": ["array-like"],
        "y_pred": ["array-like"],
    },
    prefer_skip_nested_validation=True,
)
def multioutput_f1_score(
    y_true: Union[np.ndarray, list],
    y_pred: Union[np.ndarray, list],
    *args,
    **kwargs,
) -> float:
    """
    F1 score for multioutput problems.

    Returns the average value over all tasks. Missing values in target labels are
    ignored. Columns with constant true value are also ignored, which differs from
    default scikit-learn behavior (it returns value 0 by default). Also supports
    single-task evaluation.

    Any additional arguments are passed to the underlying ``f1_score`` function,
    see `scikit-learn documentation <sklearn>`_ for more information.

    .. _sklearn: https://scikit-learn.org/stable/modules/generated/sklearn.metrics.f1_score.html

    Parameters
    ----------
    y_true : array-like of shape (n_samples,) or (n_samples, n_outputs)
        Ground truth (correct) target values.

    y_pred : array-like of shape (n_samples,) or (n_samples, n_outputs)
        Estimated target values.

    *args, **kwargs
        Any additional parameters for the underlying scikit-learn metric function.

    Returns
    -------
    score : float
        Average F1 score value over all tasks.

    Examples
    --------
    >>> import numpy as np
    >>> from skfp.metrics import multioutput_f1_score
    >>> y_true = [[0, 0], [1, 1]]
    >>> y_pred = [[0, 0], [0, 1]]
    >>> multioutput_f1_score(y_true, y_pred)
    0.5
    >>> y_true = [[0, np.nan], [1, np.nan], [np.nan, np.nan]]
    >>> y_pred = [[0, 0], [0, 0], [1, 0]]
    >>> multioutput_f1_score(y_true, y_pred)
    0.0
    """
    return _safe_multioutput_metric(f1_score, y_true, y_pred, *args, **kwargs)


@validate_params(
    {
        "y_true": ["array-like"],
        "y_pred": ["array-like"],
    },
    prefer_skip_nested_validation=True,
)
def multioutput_matthews_corr_coef(
    y_true: Union[np.ndarray, list],
    y_pred: Union[np.ndarray, list],
    *args,
    **kwargs,
) -> float:
    """
    Matthews Correlation Coefficient (MCC) for multioutput problems.

    Returns the average value over all tasks. Missing values in target labels are
    ignored. Also supports single-task evaluation.

    Any additional arguments are passed to the underlying ``matthews_corrcoef``
    function, see `scikit-learn documentation <sklearn>`_ for more information.

    .. _sklearn: https://scikit-learn.org/stable/modules/generated/sklearn.metrics.matthews_corrcoef.html

    Parameters
    ----------
    y_true : array-like of shape (n_samples,) or (n_samples, n_outputs)
        Ground truth (correct) target values.

    y_pred : array-like of shape (n_samples,) or (n_samples, n_outputs)
        Estimated target values.

    *args, **kwargs
        Any additional parameters for the underlying scikit-learn metric function.

    Returns
    -------
    score : float
        Average MCC value over all tasks.

    Examples
    --------
    >>> import numpy as np
    >>> from skfp.metrics import multioutput_matthews_corr_coef
    >>> y_true = [[0, 0], [1, 1]]
    >>> y_pred = [[0, 0], [0, 1]]
    >>> multioutput_matthews_corr_coef(y_true, y_pred)
    0.5
    >>> y_true = [[0, np.nan], [1, np.nan], [np.nan, np.nan]]
    >>> y_pred = [[0, 0], [0, 0], [1, 0]]
    >>> multioutput_matthews_corr_coef(y_true, y_pred)
    0.0
    """
    return _safe_multioutput_metric(matthews_corrcoef, y_true, y_pred, *args, **kwargs)


@validate_params(
    {
        "y_true": ["array-like"],
        "y_pred": ["array-like"],
    },
    prefer_skip_nested_validation=True,
)
def multioutput_mean_absolute_error(
    y_true: Union[np.ndarray, list],
    y_pred: Union[np.ndarray, list],
    *args,
    **kwargs,
) -> float:
    """
    Mean absolute error (MAE) for multioutput problems.

    Returns the average value over all tasks. Missing values in target labels are
    ignored. Also supports single-task evaluation.

    Any additional arguments are passed to the underlying ``mean_absolute_error``
    function, see `scikit-learn documentation <sklearn>`_ for more information.

    .. _sklearn: https://scikit-learn.org/stable/modules/generated/sklearn.metrics.mean_absolute_error.html

    Parameters
    ----------
    y_true : array-like of shape (n_samples,) or (n_samples, n_outputs)
        Ground truth (correct) target values.

    y_pred : array-like of shape (n_samples,) or (n_samples, n_outputs)
        Estimated target values.

    *args, **kwargs
        Any additional parameters for the underlying scikit-learn metric function.

    Returns
    -------
    score : float
        Average MAE value over all tasks.

    Examples
    --------
    >>> import numpy as np
    >>> from skfp.metrics import multioutput_mean_absolute_error
    >>> y_true = [[0.5, 1], [-1, 1], [7, -6]]
    >>> y_pred = [[0, 2], [-1, 2], [8, -5]]
    >>> multioutput_mean_absolute_error(y_true, y_pred)
    0.75
    >>> y_true = [[0.5, 1], [-1, 1], [np.nan, 10], [-10, np.nan]]
    >>> y_pred = [[0, 2], [-1, 2], [-3, 8], [-10, 5]]
    >>> multioutput_mean_absolute_error(y_true, y_pred)
    0.75
    """
    return _safe_multioutput_metric(
        mean_absolute_error, y_true, y_pred, *args, **kwargs
    )


@validate_params(
    {
        "y_true": ["array-like"],
        "y_pred": ["array-like"],
    },
    prefer_skip_nested_validation=True,
)
def multioutput_mean_squared_error(
    y_true: Union[np.ndarray, list],
    y_pred: Union[np.ndarray, list],
    *args,
    **kwargs,
) -> float:
    """
    Mean squared error (MSE) for multioutput problems.

    Returns the average value over all tasks. Missing values in target labels are
    ignored. Also supports single-task evaluation.

    Any additional arguments are passed to the underlying ``mean_squared_error``
    function, see `scikit-learn documentation <sklearn>`_ for more information.

    .. _sklearn: https://scikit-learn.org/stable/modules/generated/sklearn.metrics.mean_squared_error.html

    Parameters
    ----------
    y_true : array-like of shape (n_samples,) or (n_samples, n_outputs)
        Ground truth (correct) target values.

    y_pred : array-like of shape (n_samples,) or (n_samples, n_outputs)
        Estimated target values.

    *args, **kwargs
        Any additional parameters for the underlying scikit-learn metric function.

    Returns
    -------
    score : float
        Average MSE value over all tasks.

    Examples
    --------
    >>> import numpy as np
    >>> from skfp.metrics import multioutput_mean_squared_error
    >>> y_true = [[0.5, 1], [-1, 1], [7, -6]]
    >>> y_pred = [[0, 2], [-1, 2], [8, -5]]
    >>> multioutput_mean_squared_error(y_true, y_pred)
    0.708...
    >>> y_true = [[0.5, 1], [-1, 1], [np.nan, 10], [-10, np.nan]]
    >>> y_pred = [[0, 2], [-1, 2], [-3, 8], [-10, 5]]
    >>> multioutput_mean_squared_error(y_true, y_pred)
    1.041...
    """
    return _safe_multioutput_metric(mean_squared_error, y_true, y_pred, *args, **kwargs)


@validate_params(
    {
        "y_true": ["array-like"],
        "y_pred": ["array-like"],
    },
    prefer_skip_nested_validation=True,
)
def multioutput_precision_score(
    y_true: Union[np.ndarray, list],
    y_pred: Union[np.ndarray, list],
    *args,
    **kwargs,
) -> float:
    """
    Precision score for multioutput problems.

    Returns the average value over all tasks. Missing values in target labels are
    ignored. Warnings are not raised for columns with constant false prediction,
    and 0.0 is assumed. Also supports single-task evaluation.

    Any additional arguments are passed to the underlying ``precision_score``
    function, see `scikit-learn documentation <sklearn>`_ for more information.

    .. _sklearn: https://scikit-learn.org/stable/modules/generated/sklearn.metrics.precision_score.html

    Parameters
    ----------
    y_true : array-like of shape (n_samples,) or (n_samples, n_outputs)
        Ground truth (correct) target values.

    y_pred : array-like of shape (n_samples,) or (n_samples, n_outputs)
        Estimated target values.

    *args, **kwargs
        Any additional parameters for the underlying scikit-learn metric function.

    Returns
    -------
    score : float
        Average precision value over all tasks.

    Examples
    --------
    >>> import numpy as np
    >>> from skfp.metrics import multioutput_precision_score
    >>> y_true = [[0, 0], [1, 1]]
    >>> y_pred = [[0, 0], [0, 1]]
    >>> multioutput_precision_score(y_true, y_pred)
    0.5
    >>> y_true = [[0, np.nan], [1, np.nan], [np.nan, np.nan]]
    >>> y_pred = [[0, 0], [0, 0], [1, 0]]
    >>> multioutput_precision_score(y_true, y_pred)
    0.0
    """
    return _safe_multioutput_metric(
        precision_score, y_true, y_pred, zero_division=0.0, *args, **kwargs
    )


@validate_params(
    {
        "y_true": ["array-like"],
        "y_pred": ["array-like"],
    },
    prefer_skip_nested_validation=True,
)
def multioutput_recall_score(
    y_true: Union[np.ndarray, list],
    y_pred: Union[np.ndarray, list],
    *args,
    **kwargs,
) -> float:
    """
    Recall score for multioutput problems.

    Returns the average value over all tasks. Missing values in target labels are
    ignored. Also supports single-task evaluation.

    Any additional arguments are passed to the underlying ``recall_score`` function,
    see `scikit-learn documentation <sklearn>`_ for more information.

    .. _sklearn: https://scikit-learn.org/stable/modules/generated/sklearn.metrics.recall_score.html

    Parameters
    ----------
    y_true : array-like of shape (n_samples,) or (n_samples, n_outputs)
        Ground truth (correct) target values.

    y_pred : array-like of shape (n_samples,) or (n_samples, n_outputs)
        Estimated target values.

    *args, **kwargs
        Any additional parameters for the underlying scikit-learn metric function.

    Returns
    -------
    score : float
        Average recall value over all tasks.

    Examples
    --------
    >>> import numpy as np
    >>> from skfp.metrics import multioutput_recall_score
    >>> y_true = [[0, 0], [1, 1]]
    >>> y_pred = [[0, 0], [0, 1]]
    >>> multioutput_recall_score(y_true, y_pred)
    0.5
    >>> y_true = [[0, np.nan], [1, np.nan], [np.nan, np.nan]]
    >>> y_pred = [[0, 0], [0, 0], [1, 0]]
    >>> multioutput_recall_score(y_true, y_pred)
    0.0
    """
    return _safe_multioutput_metric(recall_score, y_true, y_pred, *args, **kwargs)


@validate_params(
    {
        "y_true": ["array-like"],
        "y_pred": ["array-like"],
    },
    prefer_skip_nested_validation=True,
)
def multioutput_root_mean_squared_error(
    y_true: Union[np.ndarray, list],
    y_pred: Union[np.ndarray, list],
    *args,
    **kwargs,
) -> float:
    """
    Root mean squared error (RMSE) for multioutput problems.

    Returns the average value over all tasks. Missing values in target labels are
    ignored. Also supports single-task evaluation.

    Any additional arguments are passed to the underlying ``root_mean_squared_error``
    function, see `scikit-learn documentation <sklearn>`_ for more information.

    .. _sklearn: https://scikit-learn.org/stable/modules/generated/sklearn.metrics.root_mean_squared_error.html

    Parameters
    ----------
    y_true : array-like of shape (n_samples,) or (n_samples, n_outputs)
        Ground truth (correct) target values.

    y_pred : array-like of shape (n_samples,) or (n_samples, n_outputs)
        Estimated target values.

    *args, **kwargs
        Any additional parameters for the underlying scikit-learn metric function.

    Returns
    -------
    score : float
        Average RMSE value over all tasks.

    Examples
    --------
    >>> import numpy as np
    >>> from skfp.metrics import multioutput_root_mean_squared_error
    >>> y_true = [[0.5, 1], [-1, 1], [7, -6]]
    >>> y_pred = [[0, 2], [-1, 2], [8, -5]]
    >>> multioutput_root_mean_squared_error(y_true, y_pred)
    0.822...
    >>> y_true = [[0.5, 1], [-1, 1], [np.nan, 10], [-10, np.nan]]
    >>> y_pred = [[0, 2], [-1, 2], [-3, 8], [-10, 5]]
    >>> multioutput_root_mean_squared_error(y_true, y_pred)
    0.851...
    """
    return _safe_multioutput_metric(
        root_mean_squared_error, y_true, y_pred, *args, **kwargs
    )


@validate_params(
    {
        "y_true": ["array-like"],
        "y_pred": ["array-like"],
    },
    prefer_skip_nested_validation=True,
)
def multioutput_spearman_correlation(
    y_true: Union[np.ndarray, list],
    y_pred: Union[np.ndarray, list],
    *args,
    **kwargs,
) -> float:
    """
    Spearman correlation for multioutput problems.

    Returns the average value over all tasks. Missing values in target labels are
    ignored. Also supports single-task evaluation.

    Any additional arguments are passed to the underlying ``spearman_correlation``
    function, see :func:`spearman_correlation` for more information.

    Parameters
    ----------
    y_true : array-like of shape (n_samples,) or (n_samples, n_outputs)
        Ground truth (correct) target values.

    y_pred : array-like of shape (n_samples,) or (n_samples, n_outputs)
        Estimated target values.

    *args, **kwargs
        Any additional parameters for the underlying scikit-learn metric function.

    Returns
    -------
    score : float
        Average Spearman correlation value over all tasks.

    Examples
    --------
    >>> import numpy as np
    >>> from skfp.metrics import multioutput_spearman_correlation
    >>> y_true = np.array([[1, 1], [2, 2], [3, 3], [4, 4]])
    >>> y_pred = np.array([[1, 4], [2, 3], [3, 2], [4, 1]])
    >>> multioutput_spearman_correlation(y_true, y_pred)
    0.0
    >>> y_true = np.array([[1, 1], [np.nan, 2], [2, np.nan], [3, 3]])
    >>> y_pred = np.array([[1, 1], [0, 3], [3, 0], [4, 2]])
    >>> spearman_correlation(y_true, y_pred)
    0.75
    """
    return _safe_multioutput_metric(
        spearman_correlation, y_true, y_pred, *args, **kwargs
    )


def _safe_multioutput_metric(
    metric: Callable,
    y_true: Union[np.ndarray, list],
    y_pred: Union[np.ndarray, list],
    *args,
    **kwargs,
) -> float:
    if not isinstance(y_true, np.ndarray):
        y_true = np.array(y_true)
    if not isinstance(y_pred, np.ndarray):
        y_pred = np.array(y_pred)

    # make sure both arrays are 2D and have the same shape

    if y_true.shape != y_pred.shape:
        raise ValueError(
            f"Both true labels and predictions must have the same shape, got: "
            f"true labels {y_true.ndim}, predictions {y_pred.shape}"
        )

    if y_true.ndim == 1:
        y_true = y_true.reshape(-1, 1)
    elif y_true.ndim > 2:
        raise ValueError(
            f"True labels must have 1 or 2 dimensions, got shape {y_true.shape}"
        )

    if y_pred.ndim == 1:
        y_pred = y_pred.reshape(-1, 1)
    elif y_pred.ndim > 2:
        raise ValueError(
            f"Predictions must have 1 or 2 dimensions, got shape {y_true.shape}"
        )

    values = []
    for i in range(y_true.shape[1]):
        y_true_i = y_true[:, i]
        y_pred_i = y_pred[:, i]

        # in case of all-NaN column, skip it
        if np.all(np.isnan(y_true_i)):
            continue

        # remove NaN values
        non_nan_mask = ~np.isnan(y_true_i) & ~np.isnan(y_pred_i)
        y_true_i = y_true_i[non_nan_mask]
        y_pred_i = y_pred_i[non_nan_mask]

        col_value = metric(y_true_i, y_pred_i, *args, **kwargs)
        values.append(col_value)

    if not values:
        raise ValueError(
            "Could not compute metric value, y_true had only "
            "missing or constant values in all columns."
        )

    return np.mean(values)<|MERGE_RESOLUTION|>--- conflicted
+++ resolved
@@ -21,53 +21,6 @@
 
 
 @validate_params(
-<<<<<<< HEAD
-    {"predictions": ["array-like"]},
-    prefer_skip_nested_validation=True,
-)
-def extract_multioutput_pos_proba(
-    predictions: list[Union[np.ndarray, list]]
-) -> Union[np.ndarray, list]:
-    """
-    Extract positive class probabilities (``y-score``) for multioutput problems.
-
-    When using ``.predict_proba()`` method for multioutput problems, scikit-learn
-    returns a list of NumPy arrays with predicted probabilities of negative and
-    positive class for each task. This is essentially a 3D tensor of shape
-    ``(n_tasks, n_samples, 2)``. However, multioutput metrics expect shape
-    ``(n_samples, n_tasks)`` with predicted positive classes' probabilities.
-
-    This function reshapes the raw prediction output to that shape, extracting just
-    positive classes' probabilities.
-
-    Parameters
-    ----------
-    predictions : list of NumPy arrays
-        Raw predictions of shape ``(n_tasks, n_samples, 2)``, with predicted negative
-        and positive class probability in the last dimension.
-
-    Returns
-    -------
-    y_score : NumPy array of shape (n_samples, n_tasks)
-        Predicted positive class probabilities for each task.
-
-    Examples
-    --------
-    >>> import numpy as np
-    >>> from skfp.metrics import extract_multioutput_pos_proba
-    >>> y_pred = [np.array([[0.6, 0.1], [0.2, 0.3]]), np.array([[0.0, 0.9], [0.7, 0.8]])]
-    >>> extract_multioutput_pos_proba(y_pred)
-    array([[0.1, 0.9],
-           [0.3, 0.8]])
-    """
-    # (n_tasks, n_samples, 2) -> (n_tasks, n_samples) -> (n_samples, n_tasks)
-    predictions = np.array(predictions)
-    return np.transpose(predictions[:, :, 1])
-
-
-@validate_params(
-=======
->>>>>>> 10e36b47
     {
         "y_true": ["array-like"],
         "y_pred": ["array-like"],
