--- conflicted
+++ resolved
@@ -385,11 +385,7 @@
     n_jobs: Optional[int] = None,
 ) -> list[list[int]]:
     """
-<<<<<<< HEAD
-    Generate Taylor-Butina clusters for a list of SMILES strings or RDKit Mol objects.
-=======
     Generate Taylor-Butina clusters for a list of SMILES strings or RDKit ``Mol`` objects.
->>>>>>> 73d307cd
     This function groups molecules by using clustering, where cluster centers must have
     Tanimoto (Jaccard) distance greater or equal to given threshold. Binary ECFP4 (Morgan)
     fingerprints with 2048 bits are used as features.
