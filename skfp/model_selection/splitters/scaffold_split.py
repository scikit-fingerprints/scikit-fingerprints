from collections import defaultdict
from collections.abc import Sequence
from copy import deepcopy
from numbers import Integral
from typing import Any, Optional, Union

from rdkit import Chem
from rdkit.Chem import Mol
from rdkit.Chem.Scaffolds import MurckoScaffold
from sklearn.utils._param_validation import Interval, RealNotInt, validate_params

from skfp.model_selection.splitters.utils import (
    ensure_nonempty_subset,
    split_additional_data,
    validate_train_test_split_sizes,
    validate_train_valid_test_split_sizes,
)
from skfp.utils.functions import get_data_from_indices
from skfp.utils.validators import ensure_mols


@validate_params(
    {
        "data": ["array-like"],
        "additional_data": ["tuple"],
        "train_size": [
            Interval(RealNotInt, 0, 1, closed="neither"),
            Interval(Integral, 1, None, closed="left"),
            None,
        ],
        "test_size": [
            Interval(RealNotInt, 0, 1, closed="neither"),
            Interval(Integral, 1, None, closed="left"),
            None,
        ],
        "use_csk": ["boolean"],
        "return_indices": ["boolean"],
    },
    prefer_skip_nested_validation=True,
)
def scaffold_train_test_split(
    data: Sequence[Union[str, Mol]],
    *additional_data: Sequence,
    train_size: Optional[float] = None,
    test_size: Optional[float] = None,
    use_csk: bool = False,
    return_indices: bool = False,
) -> Union[
    tuple[
        Sequence[Union[str, Mol]], Sequence[Union[str, Mol]], Sequence[Sequence[Any]]
    ],
    tuple[Sequence, ...],
    tuple[Sequence[int], Sequence[int]],
]:
    """
    Split using groups of Bemis-Murcko scaffolds.

    This split uses deterministically partitioned groups of Bemis-Murcko molecular
    scaffolds [1]_ for splitting, as introduced in the MoleculeNet [2]_ paper. It aims
    to verify the model generalization to new and rare scaffolds, as an approximation
    to the time split.

    By default, core structure scaffolds are used (following RDKit), which include atom
    types. Original Bemis-Murcko approach uses the cyclic skeleton of a molecule, replacing
    all atoms by carbons. It is also known as CSK (Cyclic SKeleton) [3]_, and can be
    used with `use_csk` parameter.

    This approach is known to have certain limitations. In particular, molecules with
    no rings will not get a scaffold, resulting in them being grouped together regardless
    of their structure.

    The split is fully deterministic, with the smallest scaffold sets assigned to the test
    subset and the rest to the training subset.

    If ``train_size`` and ``test_size`` are integers, they must sum up to the ``data``
    length. If they are floating numbers, they must sum up to 1.

    Parameters
    ----------
    data : sequence
        A sequence representing either SMILES strings or RDKit ``Mol`` objects.

    additional_data: list[sequence]
        Additional sequences to be split alongside the main data (e.g., labels or feature vectors).

    train_size : float, default=None
        The fraction of data to be used for the train subset. If None, it is set to 1 - test_size.
        If test_size is also None, it will be set to 0.8.

    test_size : float, default=None
        The fraction of data to be used for the test subset. If None, it is set to 1 - train_size.
        If train_size is also None, it will be set to 0.2.

    use_csk: bool, default=False
        Whether to use molecule's skeleton or the core structure scaffold (including atom types).

    return_indices : bool, default=False
        Whether the method should return the input object subsets, i.e. SMILES strings
        or RDKit ``Mol`` objects, or only the indices of the subsets instead of the data.

    Returns
    ----------
    subsets : tuple[list, list, ...]
        Tuple with train-test subsets of provided arrays. First two are lists of SMILES
        strings or RDKit ``Mol`` objects, depending on the input type. If `return_indices`
        is True, lists of indices are returned instead of actual data.

    References
    ----------
    .. [1] `Bemis, G. W., & Murcko, M. A.
        "The properties of known drugs. 1. Molecular frameworks."
        Journal of Medicinal Chemistry, 39(15), 2887-2893.
        <https://www.researchgate.net/publication/14493474_The_Properties_of_Known_Drugs_1_Molecular_Frameworks>`_

    .. [2] `Z. Wu, B. Ramsundar, E. N. Feinberg, J. Gomes, C. Geniesse, A. S. Pappu, K. Leswing, V. Pande
        "MoleculeNet: A Benchmark for Molecular Machine Learning."
        Chemical Science, 9(2), 513-530.
        <https://www.researchgate.net/publication/314182452_MoleculeNet_A_Benchmark_for_Molecular_Machine_Learning>`_

    .. [3] ` Bemis-Murcko scaffolds and their variants
        <https://github.com/rdkit/rdkit/discussions/6844>`_
    """
    train_size, test_size = validate_train_test_split_sizes(
        train_size, test_size, len(data)
    )

    scaffold_sets = _create_scaffold_sets(data, use_csk)
    scaffold_sets.sort(key=len)

    train_idxs: list[int] = []
    test_idxs: list[int] = []

    for scaffold_set in scaffold_sets:
        if len(test_idxs) < test_size:
            test_idxs.extend(scaffold_set)
        else:
            train_idxs.extend(scaffold_set)

    ensure_nonempty_subset(train_idxs, "train")
    ensure_nonempty_subset(test_idxs, "test")

    if return_indices:
        train_subset = train_idxs
        test_subset = test_idxs
    else:
        train_subset = get_data_from_indices(data, train_idxs)
        test_subset = get_data_from_indices(data, test_idxs)

    if additional_data:
        additional_data_split: list[Sequence[Any]] = split_additional_data(
            list(additional_data), train_idxs, test_idxs
        )
        return train_subset, test_subset, *additional_data_split
    else:
        return train_subset, test_subset


@validate_params(
    {
        "data": ["array-like"],
        "additional_data": ["tuple"],
        "train_size": [
            Interval(RealNotInt, 0, 1, closed="neither"),
            Interval(Integral, 1, None, closed="left"),
            None,
        ],
        "valid_size": [
            Interval(RealNotInt, 0, 1, closed="neither"),
            Interval(Integral, 1, None, closed="left"),
            None,
        ],
        "test_size": [
            Interval(RealNotInt, 0, 1, closed="neither"),
            Interval(Integral, 1, None, closed="left"),
            None,
        ],
        "use_csk": ["boolean"],
        "return_indices": ["boolean"],
    },
    prefer_skip_nested_validation=True,
)
def scaffold_train_valid_test_split(
    data: Sequence[Union[str, Mol]],
    *additional_data: Sequence,
    train_size: Optional[float] = None,
    valid_size: Optional[float] = None,
    test_size: Optional[float] = None,
    use_csk: bool = False,
    return_indices: bool = False,
) -> Union[
    tuple[
        Sequence[Union[str, Mol]],
        Sequence[Union[str, Mol]],
        Sequence[Union[str, Mol]],
        Sequence[Sequence[Any]],
    ],
    tuple[Sequence, ...],
    tuple[Sequence[int], Sequence[int], Sequence[int]],
]:
    """
    Split using groups of Bemis-Murcko scaffolds.

    This split uses deterministically partitioned groups of Bemis-Murcko molecular
    scaffolds [1]_ for splitting, as introduced in the MoleculeNet [2]_ paper. It aims
    to verify the model generalization to new and rare scaffolds, as an approximation
    to the time split.

    By default, core structure scaffolds are used (following RDKit), which include atom
    types. Original Bemis-Murcko approach uses the cyclic skeleton of a molecule, replacing
    all atoms by carbons. It is also known as CSK (Cyclic SKeleton) [3]_, and can be
    used with `use_csk` parameter.

    This approach is known to have certain limitations. In particular, molecules with
    no rings will not get a scaffold, resulting in them being grouped together regardless
    of their structure.

    The split is fully deterministic, with the smallest scaffold sets assigned to the test
    subset, larger to the validation subset, and the rest to the training subset.

    If ``train_size``, ``valid_size`` and ``test_size`` are integers, they must sum up
    to the ``data`` length. If they are floating numbers, they must sum up to 1.

    Parameters
    ----------
    data : sequence
        A sequence representing either SMILES strings or RDKit ``Mol`` objects.

    additional_data: sequence
        Additional sequences to be split alongside the main data, e.g. labels.

    train_size : float, default=None
        The fraction of data to be used for the train subset. If None, it is set
        to 1 - test_size - valid_size. If valid_size is not provided, train_size
        is set to 1 - test_size. If train_size, test_size and valid_size aren't
        set, train_size is set to 0.8.

    valid_size : float, default=None
        The fraction of data to be used for the test subset. If None, it is set
        to 1 - train_size - valid_size. If train_size, test_size and valid_size
        aren't set, train_size is set to 0.1.

    test_size : float, default=None
        The fraction of data to be used for the validation subset. If None, it is
        set to 1 - train_size - valid_size. If valid_size is not provided, test_size
        is set to 1 - train_size. If train_size, test_size and valid_size aren't set,
        test_size is set to 0.1.

    use_csk: bool, default=False
        Whether to use the molecule cyclic skeleton (CSK), instead of the core
        structure scaffold.

    return_indices : bool, default=False
        Whether the method should return the input object subsets, i.e. SMILES strings
        or RDKit ``Mol`` objects, or only the indices of the subsets instead of the data.

    Returns
    ----------
    subsets : tuple[list, list, ...]
        Tuple with train-valid-test subsets of provided arrays. First three are lists of
        SMILES strings or RDKit ``Mol`` objects, depending on the input type. If
        `return_indices` is True, lists of indices are returned instead of actual data.

    References
    ----------
    .. [1] `Bemis, G. W., & Murcko, M. A.
        "The properties of known drugs. 1. Molecular frameworks."
        Journal of Medicinal Chemistry, 39(15), 2887-2893.
        <https://www.researchgate.net/publication/14493474_The_Properties_of_Known_Drugs_1_Molecular_Frameworks>`_

    .. [2] `Z. Wu, B. Ramsundar, E. N. Feinberg, J. Gomes, C. Geniesse, A. S. Pappu, K. Leswing, V. Pande
        "MoleculeNet: A Benchmark for Molecular Machine Learning."
        Chemical Science, 9(2), 513-530.
        <https://www.researchgate.net/publication/314182452_MoleculeNet_A_Benchmark_for_Molecular_Machine_Learning>`_

    .. [3] ` Bemis-Murcko scaffolds and their variants
        <https://github.com/rdkit/rdkit/discussions/6844>`_
    """
    train_size, valid_size, test_size = validate_train_valid_test_split_sizes(
        train_size, valid_size, test_size, len(data)
    )

    scaffold_sets = _create_scaffold_sets(data, use_csk)
    scaffold_sets.sort(key=len)

    train_idxs: list[int] = []
    valid_idxs: list[int] = []
    test_idxs: list[int] = []

    for scaffold_set in scaffold_sets:
        if len(test_idxs) < test_size:
            test_idxs.extend(scaffold_set)
        elif len(valid_idxs) < valid_size:
            valid_idxs.extend(scaffold_set)
        else:
            train_idxs.extend(scaffold_set)

    ensure_nonempty_subset(train_idxs, "train")
    ensure_nonempty_subset(valid_idxs, "validation")
    ensure_nonempty_subset(test_idxs, "test")

    if return_indices:
        train_subset = train_idxs
        valid_subset = valid_idxs
        test_subset = test_idxs
    else:
        train_subset = get_data_from_indices(data, train_idxs)
        valid_subset = get_data_from_indices(data, valid_idxs)
        test_subset = get_data_from_indices(data, test_idxs)

    if additional_data:
        additional_data_split: list[Sequence[Any]] = split_additional_data(
            list(additional_data), train_idxs, valid_idxs, test_idxs
        )
        return train_subset, valid_subset, test_subset, *additional_data_split
    else:
        return train_subset, valid_subset, test_subset


def _create_scaffold_sets(
    data: Sequence[Union[str, Mol]], use_csk: bool = False
) -> list[list[int]]:
    """
<<<<<<< HEAD
    Generate Bemis-Murcko scaffolds for a list of SMILES strings or RDKit Mol objects.
=======
    Generate Bemis-Murcko scaffolds for a list of SMILES strings or RDKit ``Mol`` objects.
>>>>>>> 73d307cd
    This function groups molecules by their Bemis-Murcko scaffold into sets of molecules
    with the same scaffold.

    They can be generated as either the core structure scaffold (with atom types) or the
    skeleton scaffold (without atom types).
    """
    scaffold_sets = defaultdict(list)
    mols = ensure_mols(data)

    for idx, mol in enumerate(mols):
        mol = deepcopy(mol)
        Chem.RemoveStereochemistry(mol)

        if use_csk:
            scaffold = MurckoScaffold.GetScaffoldForMol(mol)
            scaffold = MurckoScaffold.MakeScaffoldGeneric(scaffold)
            scaffold = MurckoScaffold.GetScaffoldForMol(scaffold)
        else:
            scaffold = MurckoScaffold.MurckoScaffoldSmiles(mol=mol)

        scaffold_sets[scaffold].append(idx)

    scaffold_sets = list(scaffold_sets.values())
    return scaffold_sets<|MERGE_RESOLUTION|>--- conflicted
+++ resolved
@@ -320,11 +320,7 @@
     data: Sequence[Union[str, Mol]], use_csk: bool = False
 ) -> list[list[int]]:
     """
-<<<<<<< HEAD
-    Generate Bemis-Murcko scaffolds for a list of SMILES strings or RDKit Mol objects.
-=======
     Generate Bemis-Murcko scaffolds for a list of SMILES strings or RDKit ``Mol`` objects.
->>>>>>> 73d307cd
     This function groups molecules by their Bemis-Murcko scaffold into sets of molecules
     with the same scaffold.
 
