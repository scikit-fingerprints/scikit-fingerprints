from collections.abc import Sequence
from numbers import Integral
from typing import Any, Optional, Union

import numpy as np
from numpy.random import Generator, RandomState
from rdkit.Chem import Mol
from sklearn.utils._param_validation import Interval, RealNotInt, validate_params

from skfp.model_selection.splitters.scaffold_split import _create_scaffold_sets
from skfp.model_selection.splitters.utils import (
    ensure_nonempty_subset,
    split_additional_data,
    validate_train_test_split_sizes,
    validate_train_valid_test_split_sizes,
)
<<<<<<< HEAD
=======
from skfp.utils import ensure_mols
from skfp.utils.functions import get_data_from_indices
>>>>>>> 73d307cd


@validate_params(
    {
        "data": ["array-like"],
        "additional_data": ["tuple"],
        "train_size": [
            Interval(RealNotInt, 0, 1, closed="neither"),
            Interval(Integral, 1, None, closed="left"),
            None,
        ],
        "test_size": [
            Interval(RealNotInt, 0, 1, closed="neither"),
            Interval(Integral, 1, None, closed="left"),
            None,
        ],
        "use_csk": ["boolean"],
        "return_indices": ["boolean"],
        "random_state": ["random_state"],
    },
    prefer_skip_nested_validation=True,
)
def randomized_scaffold_train_test_split(
    data: Sequence[Union[str, Mol]],
    *additional_data: Sequence,
    train_size: Optional[float] = None,
    test_size: Optional[float] = None,
    use_csk: bool = False,
    return_indices: bool = False,
    random_state: Optional[Union[int, RandomState, Generator]] = None,
):
    # flake8: noqa: E501
    """
    Split using randomized groups of Bemis-Murcko scaffolds.

    This split uses randomly partitioned groups of Bemis-Murcko molecular scaffolds [1]_
    for splitting. This is a nondeterministic variant of scaffold split, introduced in
    the MoleculeNet [2]_ paper. It aims to verify the model generalization to new scaffolds,
    as an approximation to the time split, while also allowing multiple train-test splits.

    By default, core structure scaffolds are used (following RDKit), which include atom
    types. Original Bemis-Murcko approach uses the cyclic skeleton (CSK) of a molecule,
    replacing all atoms by carbons. It is also known as CSK [3]_, and can be used with
    `use_csk` parameter.

    This approach is known to have certain limitations. In particular, molecules with
    no rings will not get a scaffold, resulting in them being grouped together regardless
    of their structure.

    This variant is nondeterministic, and the scaffolds are randomly shuffled before
    being assigned to subsets (test set is created fist). This approach is also known
    as "balanced scaffold split", and typically leads to more optimistic evaluation than
    regular, deterministic scaffold split [4]_.

    If ``train_size`` and ``test_size`` are integers, they must sum up to the ``data``
    length. If they are floating numbers, they must sum up to 1.

    Parameters
    ----------
    data : sequence
        A sequence representing either SMILES strings or RDKit ``Mol`` objects.

    additional_data: sequence
        Additional sequences to be split alongside the main data, e.g. labels.

    train_size : float, default=None
        The fraction of data to be used for the train subset. If None, it is set
        to 1 - test_size. If test_size is also None, it will be set to 0.8.

    test_size : float, default=None
        The fraction of data to be used for the test subset. If None, it is set
        to 1 - train_size. If train_size is also None, it will be set to 0.2.

    use_csk: bool, default=False
        Whether to use the molecule cyclic skeleton (CSK), instead of the core
        structure scaffold.

    return_indices : bool, default=False
        Whether the method should return the input object subsets, i.e. SMILES strings
        or RDKit ``Mol`` objects, or only the indices of the subsets instead of the data.

    random_state: int or NumPy Random Generator instance, default=0
        Seed for random number generator or random state that would be used for
        shuffling the scaffolds.

    Returns
    ----------
    subsets : tuple[list, list, ...]
        Tuple with train-test subsets of provided arrays. First two are lists of SMILES
        strings or RDKit ``Mol`` objects, depending on the input type. If `return_indices`
        is True, lists of indices are returned instead of actual data.

    References
    ----------
    .. [1] `Bemis, G. W., & Murcko, M. A.
        "The properties of known drugs. 1. Molecular frameworks."
        Journal of Medicinal Chemistry, 39(15), 2887-2893.
        <https://www.researchgate.net/publication/14493474_The_Properties_of_Known_Drugs_1_Molecular_Frameworks>`_

    .. [2] `Z. Wu, B. Ramsundar, E. N. Feinberg, J. Gomes, C. Geniesse, A. S. Pappu, K. Leswing, V. Pande
        "MoleculeNet: A Benchmark for Molecular Machine Learning."
        Chemical Science, 9(2), 513-530.
        <https://www.researchgate.net/publication/314182452_MoleculeNet_A_Benchmark_for_Molecular_Machine_Learning>`_

    .. [3] `Bemis-Murcko scaffolds and their variants
        <https://github.com/rdkit/rdkit/discussions/6844>`_

    .. [4] `R. Sun, H. Dai, A. Wei Yu
        "Does GNN Pretraining Help Molecular Representation?"
        Advances in Neural Information Processing Systems 35 (NeurIPS 2022).
        <https://proceedings.neurips.cc/paper_files/paper/2022/hash/4ec360efb3f52643ac43fda570ec0118-Abstract-Conference.html>`_
    """
    # flake8: noqa: E501
    train_size, test_size = validate_train_test_split_sizes(
        train_size, test_size, len(data)
    )

    scaffold_sets = _create_scaffold_sets(data, use_csk)
    rng = (
        random_state
        if isinstance(random_state, RandomState)
        else np.random.default_rng(random_state)
    )
    rng.shuffle(scaffold_sets)

    train_idxs: list[int] = []
    test_idxs: list[int] = []

    for scaffold_set in scaffold_sets:
        if len(test_idxs) < test_size:
            test_idxs.extend(scaffold_set)
        else:
            train_idxs.extend(scaffold_set)

    ensure_nonempty_subset(train_idxs, "train")
    ensure_nonempty_subset(test_idxs, "test")

    if return_indices:
        train_subset = train_idxs
        test_subset = test_idxs
    else:
        train_subset = get_data_from_indices(data, train_idxs)
        test_subset = get_data_from_indices(data, test_idxs)

    if additional_data:
        additional_data_split: list[Sequence[Any]] = split_additional_data(
            list(additional_data), train_idxs, test_idxs
        )
        return train_subset, test_subset, *additional_data_split
    else:
        return train_subset, test_subset


@validate_params(
    {
        "data": ["array-like"],
        "additional_data": ["tuple"],
        "train_size": [
            Interval(RealNotInt, 0, 1, closed="neither"),
            Interval(Integral, 1, None, closed="left"),
            None,
        ],
        "valid_size": [
            Interval(RealNotInt, 0, 1, closed="neither"),
            Interval(Integral, 1, None, closed="left"),
            None,
        ],
        "test_size": [
            Interval(RealNotInt, 0, 1, closed="neither"),
            Interval(Integral, 1, None, closed="left"),
            None,
        ],
        "use_csk": ["boolean"],
        "return_indices": ["boolean"],
        "random_state": ["random_state"],
    },
    prefer_skip_nested_validation=True,
)
def randomized_scaffold_train_valid_test_split(
    data: Sequence[Union[str, Mol]],
    *additional_data: Sequence,
    train_size: Optional[float] = None,
    valid_size: Optional[float] = None,
    test_size: Optional[float] = None,
    use_csk: bool = False,
    return_indices: bool = False,
    random_state: Optional[Union[int, RandomState, Generator]] = None,
):
    """
    Split using randomized groups of Bemis-Murcko scaffolds.

    This split uses randomly partitioned groups of Bemis-Murcko molecular scaffolds [1]_
    for splitting. This is a nondeterministic variant of scaffold split, introduced in
    the MoleculeNet [2]_ paper. It aims to verify the model generalization to new scaffolds,
    as an approximation to the time split, while also allowing multiple train-test splits.

    By default, core structure scaffolds are used (following RDKit), which include atom
    types. Original Bemis-Murcko approach uses the cyclic skeleton (CSK) of a molecule,
    replacing all atoms by carbons. It is also known as CSK [3]_, and can be used with
    `use_csk` parameter.

    This approach is known to have certain limitations. In particular, molecules with
    no rings will not get a scaffold, resulting in them being grouped together regardless
    of their structure.

    This variant is nondeterministic, and the scaffolds are randomly shuffled before
    being assigned to subsets (in order: test, valid, train). This approach is also known
    as "balanced scaffold split", and typically leads to more optimistic evaluation than
    regular, deterministic scaffold split [4]_.

    If ``train_size``, ``valid_size`` and ``test_size`` are integers, they must sum up
    to the ``data`` length. If they are floating numbers, they must sum up to 1.

    Parameters
    ----------
    data : sequence
        A sequence representing either SMILES strings or RDKit ``Mol`` objects.

    additional_data: sequence
        Additional sequences to be split alongside the main data, e.g. labels.

    train_size : float, default=None
        The fraction of data to be used for the train subset. If None, it is set
        to 1 - test_size - valid_size. If valid_size is not provided, train_size
        is set to 1 - test_size. If train_size, test_size and valid_size aren't
        set, train_size is set to 0.8.

    valid_size : float, default=None
        The fraction of data to be used for the test subset. If None, it is set
        to 1 - train_size - valid_size. If train_size, test_size and valid_size
        aren't set, train_size is set to 0.1.

    test_size : float, default=None
        The fraction of data to be used for the validation subset. If None, it is
        set to 1 - train_size - valid_size. If valid_size is not provided, test_size
        is set to 1 - train_size. If train_size, test_size and valid_size aren't set,
        test_size is set to 0.1.

    use_csk: bool, default=False
        Whether to use the molecule cyclic skeleton (CSK), instead of the core
        structure scaffold.

    return_indices : bool, default=False
        Whether the method should return the input object subsets, i.e. SMILES strings
        or RDKit ``Mol`` objects, or only the indices of the subsets instead of the data.

    random_state: int or NumPy Random Generator instance, default=0
        Seed for random number generator or random state that would be used for
        shuffling the scaffolds.

    Returns
    ----------
    subsets : tuple[list, list, ...]
        Tuple with train-valid-test subsets of provided arrays. First three are lists of
        SMILES strings or RDKit ``Mol`` objects, depending on the input type. If
        `return_indices` is True, lists of indices are returned instead of actual data.

    References
    ----------
    .. [1] `Bemis, G. W., & Murcko, M. A.
        "The properties of known drugs. 1. Molecular frameworks."
        Journal of Medicinal Chemistry, 39(15), 2887-2893.
        <https://www.researchgate.net/publication/14493474_The_Properties_of_Known_Drugs_1_Molecular_Frameworks>`_

    .. [2] `Z. Wu, B. Ramsundar, E. N. Feinberg, J. Gomes, C. Geniesse, A. S. Pappu, K. Leswing, V. Pande
        "MoleculeNet: A Benchmark for Molecular Machine Learning."
        Chemical Science, 9(2), 513-530.
        <https://www.researchgate.net/publication/314182452_MoleculeNet_A_Benchmark_for_Molecular_Machine_Learning>`_

    .. [3] `Bemis-Murcko scaffolds and their variants
        <https://github.com/rdkit/rdkit/discussions/6844>`_

    .. [4] `R. Sun, H. Dai, A. Wei Yu
        "Does GNN Pretraining Help Molecular Representation?"
        Advances in Neural Information Processing Systems 35 (NeurIPS 2022).
        <https://proceedings.neurips.cc/paper_files/paper/2022/hash/4ec360efb3f52643ac43fda570ec0118-Abstract-Conference.html>`_
    """
    train_size, valid_size, test_size = validate_train_valid_test_split_sizes(
        train_size, valid_size, test_size, len(data)
    )

    scaffold_sets = _create_scaffold_sets(data, use_csk)
    rng = (
        random_state
        if isinstance(random_state, RandomState)
        else np.random.default_rng(random_state)
    )
    rng.shuffle(scaffold_sets)

    train_idxs: list[int] = []
    valid_idxs: list[int] = []
    test_idxs: list[int] = []

    for scaffold_set in scaffold_sets:
        if len(test_idxs) < test_size:
            test_idxs.extend(scaffold_set)
        elif len(valid_idxs) < valid_size:
            valid_idxs.extend(scaffold_set)
        else:
            train_idxs.extend(scaffold_set)

    ensure_nonempty_subset(train_idxs, "train")
    ensure_nonempty_subset(valid_idxs, "validation")
    ensure_nonempty_subset(test_idxs, "test")

    if return_indices:
        train_subset = train_idxs
        valid_subset = valid_idxs
        test_subset = test_idxs
    else:
        train_subset = get_data_from_indices(data, train_idxs)
        valid_subset = get_data_from_indices(data, valid_idxs)
        test_subset = get_data_from_indices(data, test_idxs)

    if additional_data:
        additional_data_split: list[Sequence[Any]] = split_additional_data(
            list(additional_data), train_idxs, valid_idxs, test_idxs
        )
        return train_subset, valid_subset, test_subset, *additional_data_split
    else:
        return train_subset, valid_subset, test_subset<|MERGE_RESOLUTION|>--- conflicted
+++ resolved
@@ -14,11 +14,8 @@
     validate_train_test_split_sizes,
     validate_train_valid_test_split_sizes,
 )
-<<<<<<< HEAD
-=======
 from skfp.utils import ensure_mols
 from skfp.utils.functions import get_data_from_indices
->>>>>>> 73d307cd
 
 
 @validate_params(
